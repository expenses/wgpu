[package]
name = "wgpu-core"
version = "0.12.0"
authors = ["wgpu developers"]
edition = "2018"
description = "WebGPU core logic on wgpu-hal"
homepage = "https://github.com/gfx-rs/wgpu"
repository = "https://github.com/gfx-rs/wgpu"
keywords = ["graphics"]
license = "MIT OR Apache-2.0"

[lib]

[features]
default = []
angle = ["hal/gles"]
# Enable API tracing
trace = ["ron", "serde", "wgt/trace", "arrayvec/serde", "naga/serialize"]
# Enable API replaying
replay = ["serde", "wgt/replay", "arrayvec/serde", "naga/deserialize"]
# Enable serializable compute/render passes, and bundle encoders.
serial-pass = ["serde", "wgt/serde", "arrayvec/serde"]
id32 = []
vulkan-portability = ["hal/vulkan"]

[dependencies]
arrayvec = "0.7"
bitflags = "1.0"
bit-vec = "0.6"
codespan-reporting = "0.11"
copyless = "0.1"
fxhash = "0.2"
log = "0.4"
# parking_lot 0.12 switches from `winapi` to `windows`; permit either
parking_lot = ">=0.11,<0.13"
profiling = { version = "1", default-features = false }
raw-window-handle = { version = "0.4", optional = true }
ron = { version = "0.7", optional = true }
serde = { version = "1.0", features = ["serde_derive"], optional = true }
smallvec = "1"
thiserror = "1"

[dependencies.naga]
git = "https://github.com/gfx-rs/naga"
<<<<<<< HEAD
rev = "89bed99bcc995bc5068c9c112fd9b7d7896bb148"
=======
rev = "27d38aae"
>>>>>>> 98597da1
#version = "0.8"
features = ["span", "validate", "wgsl-in"]

[dependencies.wgt]
path = "../wgpu-types"
package = "wgpu-types"
version = "0.12"

[dependencies.hal]
path = "../wgpu-hal"
package = "wgpu-hal"
version = "0.12"

[target.'cfg(target_arch = "wasm32")'.dependencies]
hal = { path = "../wgpu-hal", package = "wgpu-hal", version = "0.12", features = ["gles"] }
web-sys = { version = "0.3", features = ["HtmlCanvasElement"] }

[target.'cfg(all(not(target_arch = "wasm32"), any(target_os = "ios", target_os = "macos")))'.dependencies]
hal = { path = "../wgpu-hal", package = "wgpu-hal", version = "0.12", features = ["metal"] }
#Note: could also enable "vulkan" for Vulkan Portability

[target.'cfg(all(not(target_arch = "wasm32"), unix, not(target_os = "ios"), not(target_os = "macos")))'.dependencies]
hal = { path = "../wgpu-hal", package = "wgpu-hal", version = "0.12", features = ["vulkan", "gles", "renderdoc"] }

[target.'cfg(all(not(target_arch = "wasm32"), windows))'.dependencies]
hal = { path = "../wgpu-hal", package = "wgpu-hal", version = "0.12", features = ["vulkan", "dx12", "dx11", "renderdoc"] }

[target.'cfg(target_os = "emscripten")'.dependencies]
hal = { path = "../wgpu-hal", package = "wgpu-hal", version = "0.12", features = ["emscripten"] }

[build-dependencies]
cfg_aliases = "0.1"<|MERGE_RESOLUTION|>--- conflicted
+++ resolved
@@ -42,11 +42,7 @@
 
 [dependencies.naga]
 git = "https://github.com/gfx-rs/naga"
-<<<<<<< HEAD
-rev = "89bed99bcc995bc5068c9c112fd9b7d7896bb148"
-=======
 rev = "27d38aae"
->>>>>>> 98597da1
 #version = "0.8"
 features = ["span", "validate", "wgsl-in"]
 
