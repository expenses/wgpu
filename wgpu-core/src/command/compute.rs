--- conflicted
+++ resolved
@@ -313,11 +313,8 @@
         let (device_guard, mut token) = hub.devices.read(&mut token);
 
         let (mut cmd_buf_guard, mut token) = hub.command_buffers.write(&mut token);
-<<<<<<< HEAD
-=======
         // Spell out the type, to placate rust-analyzer.
         // https://github.com/rust-lang/rust-analyzer/issues/12247
->>>>>>> 202d81a6
         let cmd_buf: &mut CommandBuffer<A> =
             CommandBuffer::get_encoder_mut(&mut *cmd_buf_guard, encoder_id)
                 .map_pass_err(init_scope)?;
