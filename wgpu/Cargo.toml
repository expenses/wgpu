[package]
name = "wgpu"
version = "0.12.0"
authors = ["wgpu developers"]
edition = "2018"
description = "Rusty WebGPU API wrapper"
homepage = "https://wgpu.rs/"
repository = "https://github.com/gfx-rs/wgpu/tree/v0.12"
keywords = ["graphics"]
license = "MIT OR Apache-2.0"
exclude = [
    "etc/**/*",
    "examples/**/*.png",  # Image comparison test
    "examples/**/*.dds",  # Compressed textures
    "examples/**/*.ktx2", # Compressed textures
    "examples/**/*.mtl",  # Material files
    "examples/**/*.obj",  # Model files
    "tests/**/*",
    "Cargo.lock",
    "target/**/*"
]
autotests = false

[package.metadata.docs.rs]
all-features = true
rustdoc-args = ["--cfg", "docsrs"]

[lib]

[[test]]
name = "wgpu-tests"
path = "tests/root.rs"

[[example]]
name = "boids"
test = true

[[example]]
name = "bunnymark"
test = true

[[example]]
name = "conservative-raster"
test = true

[[example]]
name = "cube"
test = true

[[example]]
name = "hello-compute"
test = true

[[example]]
name = "mipmap"
test = true

[[example]]
name = "msaa-line"
test = true

[[example]]
name = "shadow"
test = true

[[example]]
name = "skybox"
test = true

[[example]]
name = "texture-arrays"
test = true

[[example]]
name = "water"
test = true

[features]
default = []
spirv = ["naga/spv-in"]
glsl = ["naga/glsl-in"]
trace = ["serde", "wgc/trace"]
replay = ["serde", "wgc/replay"]
angle = ["wgc/angle"]
webgl = ["wgc"]
emscripten = ["webgl"]
vulkan-portability = ["wgc/vulkan-portability"]

[target.'cfg(not(target_arch = "wasm32"))'.dependencies.wgc]
package = "wgpu-core"
path = "../wgpu-core"
version = "0.12"
features = ["raw-window-handle"]

[target.'cfg(target_arch = "wasm32")'.dependencies.wgc]
package = "wgpu-core"
path = "../wgpu-core"
version = "0.12"
features = ["raw-window-handle"]
optional = true

[dependencies.wgt]
package = "wgpu-types"
path = "../wgpu-types"
version = "0.12"

[target.'cfg(any(not(target_arch = "wasm32"), target_os = "emscripten"))'.dependencies.hal]
package = "wgpu-hal"
path = "../wgpu-hal"
version = "0.12"

[dependencies]
arrayvec = "0.7"
log = "0.4"
# parking_lot 0.12 switches from `winapi` to `windows`; permit either
parking_lot = ">=0.11,<0.13"
raw-window-handle = "0.4"
serde = { version = "1", features = ["derive"], optional = true }
smallvec = "1"

[dev-dependencies]
bitflags = "1"
bytemuck = { version = "1.4", features = ["derive"] }
glam = "0.20.2"
ddsfile = "0.5"
futures-intrusive = "0.4"
log = "0.4"
# Opt out of noise's "default-features" to avoid "image" feature as a dependency count optimization.
# This will not be required in the next release since it has been removed from the default feature in https://github.com/Razaekel/noise-rs/commit/1af9e1522236b2c584fb9a02150c9c67a5e6bb04#diff-2e9d962a08321605940b5a657135052fbcef87b5e360662bb527c96d9a615542
noise = { version = "0.7", default-features = false }
obj = "0.10"
png = "0.17"
nanorand = { version = "0.7", default-features = false, features = ["wyrand"] }
winit = "0.26"

[target.'cfg(not(target_arch = "wasm32"))'.dev-dependencies]
async-executor = "1.0"
pollster = "0.2"
env_logger = "0.9"

[dependencies.naga]
git = "https://github.com/gfx-rs/naga"
<<<<<<< HEAD
rev = "89bed99bcc995bc5068c9c112fd9b7d7896bb148"
=======
rev = "27d38aae"
>>>>>>> 98597da1
#version = "0.8"
optional = true

# used to test all the example shaders
[dev-dependencies.naga]
git = "https://github.com/gfx-rs/naga"
<<<<<<< HEAD
rev = "89bed99bcc995bc5068c9c112fd9b7d7896bb148"
=======
rev = "27d38aae"
>>>>>>> 98597da1
#version = "0.8"
features = ["wgsl-in"]

[target.'cfg(target_arch = "wasm32")'.dependencies.naga]
git = "https://github.com/gfx-rs/naga"
<<<<<<< HEAD
rev = "89bed99bcc995bc5068c9c112fd9b7d7896bb148"
=======
rev = "27d38aae"
>>>>>>> 98597da1
#version = "0.8"
features = ["wgsl-out"]

[target.'cfg(target_arch = "wasm32")'.dependencies]
web-sys = { version = "0.3.58", features = [
    "Document",
    "Navigator",
    "Node",
    "NodeList",
    "Gpu",
    "GpuAdapter",
    "GpuAddressMode",
    "GpuAutoLayoutMode",
    "GpuBindGroup",
    "GpuBindGroupDescriptor",
    "GpuBindGroupEntry",
    "GpuBindGroupLayout",
    "GpuBindGroupLayoutDescriptor",
    "GpuBindGroupLayoutEntry",
    "GpuBlendComponent",
    "GpuBlendFactor",
    "GpuBlendOperation",
    "GpuBlendState",
    "GpuBuffer",
    "GpuBufferBinding",
    "GpuBufferBindingLayout",
    "GpuBufferBindingType",
    "GpuBufferDescriptor",
    "GpuCanvasContext",
    "GpuCanvasConfiguration",
    "GpuColorDict",
    "GpuColorTargetState",
    "GpuCommandBuffer",
    "GpuCommandBufferDescriptor",
    "GpuCommandEncoder",
    "GpuCommandEncoderDescriptor",
    "GpuCompareFunction",
    "GpuCompilationInfo",
    "GpuCompilationMessage",
    "GpuCompilationMessageType",
    "GpuComputePassDescriptor",
    "GpuComputePassEncoder",
    "GpuComputePipeline",
    "GpuComputePipelineDescriptor",
    "GpuCullMode",
    "GpuDepthStencilState",
    "GpuDevice",
    "GpuDeviceDescriptor",
    "GpuDeviceLostInfo",
    "GpuDeviceLostReason",
    "GpuError",
    "GpuErrorFilter",
    "GpuExtent3dDict",
    "GpuFeatureName",
    "GpuFilterMode",
    "GpuFragmentState",
    "GpuFrontFace",
    "GpuImageCopyBuffer",
    "GpuImageCopyTexture",
    "GpuImageDataLayout",
    "GpuIndexFormat",
    "GpuLoadOp",
    "gpu_map_mode",
    "GpuMipmapFilterMode",
    "GpuMultisampleState",
    "GpuObjectDescriptorBase",
    "GpuOrigin2dDict",
    "GpuOrigin3dDict",
    "GpuOutOfMemoryError",
    "GpuPipelineDescriptorBase",
    "GpuPipelineLayout",
    "GpuPipelineLayoutDescriptor",
    "GpuPowerPreference",
    "GpuPrimitiveState",
    "GpuPrimitiveTopology",
    "GpuProgrammableStage",
    "GpuQuerySet",
    "GpuQuerySetDescriptor",
    "GpuQueryType",
    "GpuQueue",
    "GpuRenderBundle",
    "GpuRenderBundleDescriptor",
    "GpuRenderBundleEncoder",
    "GpuRenderBundleEncoderDescriptor",
    "GpuRenderPassColorAttachment",
    "GpuRenderPassDepthStencilAttachment",
    "GpuRenderPassDescriptor",
    "GpuRenderPassEncoder",
    "GpuRenderPipeline",
    "GpuRenderPipelineDescriptor",
    "GpuRequestAdapterOptions",
    "GpuSampler",
    "GpuSamplerBindingLayout",
    "GpuSamplerBindingType",
    "GpuSamplerDescriptor",
    "GpuShaderModule",
    "GpuShaderModuleDescriptor",
    "GpuStencilFaceState",
    "GpuStencilOperation",
    "GpuStorageTextureAccess",
    "GpuStorageTextureBindingLayout",
    "GpuStoreOp",
    "GpuSupportedFeatures",
    "GpuSupportedLimits",
    "GpuTexture",
    "GpuTextureAspect",
    "GpuTextureBindingLayout",
    "GpuTextureDescriptor",
    "GpuTextureDimension",
    "GpuTextureFormat",
    "GpuTextureSampleType",
    "GpuTextureView",
    "GpuTextureViewDescriptor",
    "GpuTextureViewDimension",
    "GpuUncapturedErrorEvent",
    "GpuUncapturedErrorEventInit",
    "GpuValidationError",
    "GpuVertexAttribute",
    "GpuVertexBufferLayout",
    "GpuVertexFormat",
    "GpuVertexState",
    "GpuVertexStepMode",
    "HtmlCanvasElement",
    "OffscreenCanvas",
    "ImageBitmap",
    "ImageBitmapRenderingContext",
    "Window"
] }
wasm-bindgen = "0.2.81"
js-sys = "0.3.58"
wasm-bindgen-futures = "0.4.31"
# parking_lot 0.12 switches from `winapi` to `windows`; permit either
parking_lot = ">=0.11,<0.13"

[target.'cfg(target_arch = "wasm32")'.dev-dependencies]
console_error_panic_hook = "0.1.6"
console_log = "0.1.2"
# We need the Location feature in the framework examples
web-sys = { version = "0.3.58", features = ["Location"] }<|MERGE_RESOLUTION|>--- conflicted
+++ resolved
@@ -140,32 +140,20 @@
 
 [dependencies.naga]
 git = "https://github.com/gfx-rs/naga"
-<<<<<<< HEAD
-rev = "89bed99bcc995bc5068c9c112fd9b7d7896bb148"
-=======
 rev = "27d38aae"
->>>>>>> 98597da1
 #version = "0.8"
 optional = true
 
 # used to test all the example shaders
 [dev-dependencies.naga]
 git = "https://github.com/gfx-rs/naga"
-<<<<<<< HEAD
-rev = "89bed99bcc995bc5068c9c112fd9b7d7896bb148"
-=======
 rev = "27d38aae"
->>>>>>> 98597da1
 #version = "0.8"
 features = ["wgsl-in"]
 
 [target.'cfg(target_arch = "wasm32")'.dependencies.naga]
 git = "https://github.com/gfx-rs/naga"
-<<<<<<< HEAD
-rev = "89bed99bcc995bc5068c9c112fd9b7d7896bb148"
-=======
 rev = "27d38aae"
->>>>>>> 98597da1
 #version = "0.8"
 features = ["wgsl-out"]
 
