--- conflicted
+++ resolved
@@ -139,30 +139,13 @@
 env_logger = "0.9"
 
 [dependencies.naga]
-<<<<<<< HEAD
-git = "https://github.com/gfx-rs/naga"
-rev = "e2d6880"
-#version = "0.8"
-=======
 #git = "https://github.com/gfx-rs/naga"
 #rev = "27d38aae"
 version = "0.9"
->>>>>>> 5bef1402
 optional = true
 
 # used to test all the example shaders
 [dev-dependencies.naga]
-<<<<<<< HEAD
-git = "https://github.com/gfx-rs/naga"
-rev = "e2d6880"
-#version = "0.8"
-features = ["wgsl-in"]
-
-[target.'cfg(target_arch = "wasm32")'.dependencies.naga]
-git = "https://github.com/gfx-rs/naga"
-rev = "e2d6880"
-#version = "0.8"
-=======
 #git = "https://github.com/gfx-rs/naga"
 #rev = "27d38aae"
 version = "0.9"
@@ -172,7 +155,6 @@
 #git = "https://github.com/gfx-rs/naga"
 #rev = "27d38aae"
 version = "0.9"
->>>>>>> 5bef1402
 features = ["wgsl-out"]
 
 [target.'cfg(target_arch = "wasm32")'.dependencies]
