--- conflicted
+++ resolved
@@ -1028,14 +1028,9 @@
         /// GLES/WebGL don't support this.
         const DEPTH_TEXTURE_AND_BUFFER_COPIES = 1 << 13;
 
-<<<<<<< HEAD
-        /// Supports rendering to floating-point textures.
-        const COLOR_ATTACHMENT_FLOAT = 1 << 14;
-=======
         /// Supports all the texture usages described in WebGPU. If this isn't supported, you
         /// should call `get_texture_format_features` to get how you can use textures of a given format
         const WEBGPU_TEXTURE_FORMAT_SUPPORT = 1 << 15;
->>>>>>> 006bbbc9
     }
 }
 
