use glow::HasContext;
use std::sync::Arc;
use wgt::AstcChannel;

// https://webgl2fundamentals.org/webgl/lessons/webgl-data-textures.html

const GL_UNMASKED_VENDOR_WEBGL: u32 = 0x9245;
const GL_UNMASKED_RENDERER_WEBGL: u32 = 0x9246;

impl super::Adapter {
    /// According to the OpenGL specification, the version information is
    /// expected to follow the following syntax:
    ///
    /// ~~~bnf
    /// <major>       ::= <number>
    /// <minor>       ::= <number>
    /// <revision>    ::= <number>
    /// <vendor-info> ::= <string>
    /// <release>     ::= <major> "." <minor> ["." <release>]
    /// <version>     ::= <release> [" " <vendor-info>]
    /// ~~~
    ///
    /// Note that this function is intentionally lenient in regards to parsing,
    /// and will try to recover at least the first two version numbers without
    /// resulting in an `Err`.
    /// # Notes
    /// `WebGL 2` version returned as `OpenGL ES 3.0`
    fn parse_version(mut src: &str) -> Result<(u8, u8), crate::InstanceError> {
        let webgl_sig = "WebGL ";
        // According to the WebGL specification
        // VERSION  WebGL<space>1.0<space><vendor-specific information>
        // SHADING_LANGUAGE_VERSION WebGL<space>GLSL<space>ES<space>1.0<space><vendor-specific information>
        let is_webgl = src.starts_with(webgl_sig);
        if is_webgl {
            let pos = src.rfind(webgl_sig).unwrap_or(0);
            src = &src[pos + webgl_sig.len()..];
        } else {
            let es_sig = " ES ";
            match src.rfind(es_sig) {
                Some(pos) => {
                    src = &src[pos + es_sig.len()..];
                }
                None => {
                    log::warn!("ES not found in '{}'", src);
                    return Err(crate::InstanceError);
                }
            }
        };

        let glsl_es_sig = "GLSL ES ";
        let is_glsl = match src.find(glsl_es_sig) {
            Some(pos) => {
                src = &src[pos + glsl_es_sig.len()..];
                true
            }
            None => false,
        };

        let (version, _vendor_info) = match src.find(' ') {
            Some(i) => (&src[..i], src[i + 1..].to_string()),
            None => (src, String::new()),
        };

        // TODO: make this even more lenient so that we can also accept
        // `<major> "." <minor> [<???>]`
        let mut it = version.split('.');
        let major = it.next().and_then(|s| s.parse().ok());
        let minor = it.next().and_then(|s| {
            let trimmed = if s.starts_with('0') {
                "0"
            } else {
                s.trim_end_matches('0')
            };
            trimmed.parse().ok()
        });

        match (major, minor) {
            (Some(major), Some(minor)) => Ok((
                // Return WebGL 2.0 version as OpenGL ES 3.0
                if is_webgl && !is_glsl {
                    major + 1
                } else {
                    major
                },
                minor,
            )),
            _ => {
                log::warn!("Unable to extract the version from '{}'", version);
                Err(crate::InstanceError)
            }
        }
    }

    fn make_info(vendor_orig: String, renderer_orig: String) -> wgt::AdapterInfo {
        let vendor = vendor_orig.to_lowercase();
        let renderer = renderer_orig.to_lowercase();

        // opengl has no way to discern device_type, so we can try to infer it from the renderer string
        let strings_that_imply_integrated = [
            " xpress", // space here is on purpose so we don't match express
            "amd renoir",
            "radeon hd 4200",
            "radeon hd 4250",
            "radeon hd 4290",
            "radeon hd 4270",
            "radeon hd 4225",
            "radeon hd 3100",
            "radeon hd 3200",
            "radeon hd 3000",
            "radeon hd 3300",
            "radeon(tm) r4 graphics",
            "radeon(tm) r5 graphics",
            "radeon(tm) r6 graphics",
            "radeon(tm) r7 graphics",
            "radeon r7 graphics",
            "nforce", // all nvidia nforce are integrated
            "tegra",  // all nvidia tegra are integrated
            "shield", // all nvidia shield are integrated
            "igp",
            "mali",
            "intel",
            "v3d",
            "apple m1",
        ];
        let strings_that_imply_cpu = ["mesa offscreen", "swiftshader", "llvmpipe"];

        //TODO: handle Intel Iris XE as discreet
        let inferred_device_type = if vendor.contains("qualcomm")
            || vendor.contains("intel")
            || strings_that_imply_integrated
                .iter()
                .any(|&s| renderer.contains(s))
        {
            wgt::DeviceType::IntegratedGpu
        } else if strings_that_imply_cpu.iter().any(|&s| renderer.contains(s)) {
            wgt::DeviceType::Cpu
        } else {
            wgt::DeviceType::Other
        };

        // source: Sascha Willems at Vulkan
        let vendor_id = if vendor.contains("amd") {
            0x1002
        } else if vendor.contains("imgtec") {
            0x1010
        } else if vendor.contains("nvidia") {
            0x10DE
        } else if vendor.contains("arm") {
            0x13B5
        } else if vendor.contains("qualcomm") {
            0x5143
        } else if vendor.contains("intel") {
            0x8086
        } else if vendor.contains("broadcom") {
            0x14e4
        } else {
            0
        };

        wgt::AdapterInfo {
            name: renderer_orig,
            vendor: vendor_id,
            device: 0,
            device_type: inferred_device_type,
            backend: wgt::Backend::Gl,
        }
    }

    pub(super) unsafe fn expose(
        context: super::AdapterContext,
    ) -> Option<crate::ExposedAdapter<super::Api>> {
        let gl = context.lock();
        let extensions = gl.supported_extensions();

        let (vendor_const, renderer_const) = if extensions.contains("WEBGL_debug_renderer_info") {
            (GL_UNMASKED_VENDOR_WEBGL, GL_UNMASKED_RENDERER_WEBGL)
        } else {
            (glow::VENDOR, glow::RENDERER)
        };
        let (vendor, renderer) = {
            let vendor = gl.get_parameter_string(vendor_const);
            let renderer = gl.get_parameter_string(renderer_const);

            (vendor, renderer)
        };
        let version = gl.get_parameter_string(glow::VERSION);

        log::info!("Vendor: {}", vendor);
        log::info!("Renderer: {}", renderer);
        log::info!("Version: {}", version);

        log::debug!("Extensions: {:#?}", extensions);

        let ver = Self::parse_version(&version).ok()?;
        if ver < (3, 0) {
            log::warn!(
                "Returned GLES context is {}.{}, when 3.0+ was requested",
                ver.0,
                ver.1
            );
            return None;
        }

        let supports_storage = ver >= (3, 1);
        let supports_work_group_params = ver >= (3, 1);

        let shading_language_version = {
            let sl_version = gl.get_parameter_string(glow::SHADING_LANGUAGE_VERSION);
            log::info!("SL version: {}", &sl_version);
            let (sl_major, sl_minor) = Self::parse_version(&sl_version).ok()?;
            let value = sl_major as u16 * 100 + sl_minor as u16 * 10;
<<<<<<< HEAD
            naga::back::glsl::Version::Embedded { version: value, is_webgl: cfg!(target_arch = "wasm32") } 
=======
            naga::back::glsl::Version::Embedded {
                version: value,
                is_webgl: cfg!(target_arch = "wasm32"),
            }
>>>>>>> 5bef1402
        };

        // ANGLE provides renderer strings like: "ANGLE (Apple, Apple M1 Pro, OpenGL 4.1)"
        let is_angle = renderer.contains("ANGLE");

        let vertex_shader_storage_blocks = if supports_storage {
            gl.get_parameter_i32(glow::MAX_VERTEX_SHADER_STORAGE_BLOCKS) as u32
        } else {
            0
        };
        let fragment_shader_storage_blocks = if supports_storage {
            gl.get_parameter_i32(glow::MAX_FRAGMENT_SHADER_STORAGE_BLOCKS) as u32
        } else {
            0
        };
        let vertex_shader_storage_textures = if supports_storage {
            gl.get_parameter_i32(glow::MAX_VERTEX_IMAGE_UNIFORMS) as u32
        } else {
            0
        };
        let fragment_shader_storage_textures = if supports_storage {
            gl.get_parameter_i32(glow::MAX_FRAGMENT_IMAGE_UNIFORMS) as u32
        } else {
            0
        };
        let max_storage_block_size = if supports_storage {
            gl.get_parameter_i32(glow::MAX_SHADER_STORAGE_BLOCK_SIZE) as u32
        } else {
            0
        };

        // WORKAROUND: In order to work around an issue with GL on RPI4 and similar, we ignore a
        // zero vertex ssbo count if there are vertex sstos. (more info:
        // https://github.com/gfx-rs/wgpu/pull/1607#issuecomment-874938961) The hardware does not
        // want us to write to these SSBOs, but GLES cannot express that. We detect this case and
        // disable writing to SSBOs.
        let vertex_ssbo_false_zero =
            vertex_shader_storage_blocks == 0 && vertex_shader_storage_textures != 0;
        if vertex_ssbo_false_zero {
            // We only care about fragment here as the 0 is a lie.
            log::warn!("Max vertex shader SSBO == 0 and SSTO != 0. Interpreting as false zero.");
        }

        let max_storage_buffers_per_shader_stage = if vertex_shader_storage_blocks == 0 {
            fragment_shader_storage_blocks
        } else {
            vertex_shader_storage_blocks.min(fragment_shader_storage_blocks)
        };
        let max_storage_textures_per_shader_stage = if vertex_shader_storage_textures == 0 {
            fragment_shader_storage_textures
        } else {
            vertex_shader_storage_textures.min(fragment_shader_storage_textures)
        };

        let mut downlevel_flags = wgt::DownlevelFlags::empty()
            | wgt::DownlevelFlags::NON_POWER_OF_TWO_MIPMAPPED_TEXTURES
            | wgt::DownlevelFlags::CUBE_ARRAY_TEXTURES
            | wgt::DownlevelFlags::COMPARISON_SAMPLERS;
        downlevel_flags.set(wgt::DownlevelFlags::COMPUTE_SHADERS, ver >= (3, 1));
        downlevel_flags.set(
            wgt::DownlevelFlags::FRAGMENT_WRITABLE_STORAGE,
            max_storage_block_size != 0,
        );
        downlevel_flags.set(wgt::DownlevelFlags::INDIRECT_EXECUTION, ver >= (3, 1));
        //TODO: we can actually support positive `base_vertex` in the same way
        // as we emulate the `start_instance`. But we can't deal with negatives...
        downlevel_flags.set(wgt::DownlevelFlags::BASE_VERTEX, ver >= (3, 2));
        downlevel_flags.set(
            wgt::DownlevelFlags::INDEPENDENT_BLEND,
            ver >= (3, 2) || extensions.contains("GL_EXT_draw_buffers_indexed"),
        );
        downlevel_flags.set(
            wgt::DownlevelFlags::VERTEX_STORAGE,
            max_storage_block_size != 0
                && max_storage_buffers_per_shader_stage != 0
                && (vertex_shader_storage_blocks != 0 || vertex_ssbo_false_zero),
        );
        downlevel_flags.set(wgt::DownlevelFlags::FRAGMENT_STORAGE, supports_storage);
        downlevel_flags.set(
            wgt::DownlevelFlags::ANISOTROPIC_FILTERING,
            extensions.contains("EXT_texture_filter_anisotropic"),
        );
        downlevel_flags.set(
            wgt::DownlevelFlags::BUFFER_BINDINGS_NOT_16_BYTE_ALIGNED,
            !(cfg!(target_arch = "wasm32") || is_angle),
        );

        let is_ext_color_buffer_float_supported = extensions.contains("EXT_color_buffer_float");

        let mut features = wgt::Features::empty()
            | wgt::Features::TEXTURE_ADAPTER_SPECIFIC_FORMAT_FEATURES
            | wgt::Features::CLEAR_TEXTURE
            | wgt::Features::PUSH_CONSTANTS
            | wgt::Features::MULTIVIEW;
        features.set(
            wgt::Features::ADDRESS_MODE_CLAMP_TO_BORDER | wgt::Features::ADDRESS_MODE_CLAMP_TO_ZERO,
            extensions.contains("GL_EXT_texture_border_clamp"),
        );
        features.set(
            wgt::Features::DEPTH_CLIP_CONTROL,
            extensions.contains("GL_EXT_depth_clamp"),
        );
        features.set(
            wgt::Features::VERTEX_WRITABLE_STORAGE,
            downlevel_flags.contains(wgt::DownlevelFlags::VERTEX_STORAGE)
                && vertex_shader_storage_textures != 0,
        );
        let gles_bcn_exts = [
            "GL_EXT_texture_compression_s3tc_srgb",
            "GL_EXT_texture_compression_rgtc",
            "GL_EXT_texture_compression_bptc",
        ];
        let webgl_bcn_exts = [
            "WEBGL_compressed_texture_s3tc",
            "WEBGL_compressed_texture_s3tc_srgb",
            "EXT_texture_compression_rgtc",
            "EXT_texture_compression_bptc",
        ];
        let bcn_exts = if cfg!(target_arch = "wasm32") {
            &webgl_bcn_exts[..]
        } else {
            &gles_bcn_exts[..]
        };
        features.set(
            wgt::Features::TEXTURE_COMPRESSION_BC,
            bcn_exts.iter().all(|&ext| extensions.contains(ext)),
        );
        features.set(
            wgt::Features::TEXTURE_COMPRESSION_ETC2,
            // This is a part of GLES-3 but not WebGL2 core
            !cfg!(target_arch = "wasm32") || extensions.contains("WEBGL_compressed_texture_etc"),
        );
        features.set(
            wgt::Features::TEXTURE_COMPRESSION_ASTC_LDR,
            extensions.contains("GL_KHR_texture_compression_astc_ldr")
                || extensions.contains("WEBGL_compressed_texture_astc"),
        );

        let mut private_caps = super::PrivateCapabilities::empty();
        private_caps.set(
            super::PrivateCapabilities::BUFFER_ALLOCATION,
            extensions.contains("GL_EXT_buffer_storage"),
        );
        private_caps.set(
            super::PrivateCapabilities::SHADER_BINDING_LAYOUT,
            ver >= (3, 1),
        );
        private_caps.set(
            super::PrivateCapabilities::SHADER_TEXTURE_SHADOW_LOD,
            extensions.contains("GL_EXT_texture_shadow_lod"),
        );
        private_caps.set(super::PrivateCapabilities::MEMORY_BARRIERS, ver >= (3, 1));
        private_caps.set(
            super::PrivateCapabilities::VERTEX_BUFFER_LAYOUT,
            ver >= (3, 1),
        );
        private_caps.set(
            super::PrivateCapabilities::INDEX_BUFFER_ROLE_CHANGE,
            !cfg!(target_arch = "wasm32"),
        );
        private_caps.set(
            super::PrivateCapabilities::CAN_DISABLE_DRAW_BUFFER,
            !cfg!(target_arch = "wasm32"),
        );
        private_caps.set(
            super::PrivateCapabilities::GET_BUFFER_SUB_DATA,
            cfg!(target_arch = "wasm32"),
        );

        let max_texture_size = gl.get_parameter_i32(glow::MAX_TEXTURE_SIZE) as u32;
        let max_texture_3d_size = gl.get_parameter_i32(glow::MAX_3D_TEXTURE_SIZE) as u32;

        let min_uniform_buffer_offset_alignment =
            gl.get_parameter_i32(glow::UNIFORM_BUFFER_OFFSET_ALIGNMENT) as u32;
        let min_storage_buffer_offset_alignment = if ver >= (3, 1) {
            gl.get_parameter_i32(glow::SHADER_STORAGE_BUFFER_OFFSET_ALIGNMENT) as u32
        } else {
            256
        };
        let max_uniform_buffers_per_shader_stage =
            gl.get_parameter_i32(glow::MAX_VERTEX_UNIFORM_BLOCKS)
                .min(gl.get_parameter_i32(glow::MAX_FRAGMENT_UNIFORM_BLOCKS)) as u32;

        let max_compute_workgroups_per_dimension = if supports_work_group_params {
            gl.get_parameter_indexed_i32(glow::MAX_COMPUTE_WORK_GROUP_COUNT, 0)
                .min(gl.get_parameter_indexed_i32(glow::MAX_COMPUTE_WORK_GROUP_COUNT, 1))
                .min(gl.get_parameter_indexed_i32(glow::MAX_COMPUTE_WORK_GROUP_COUNT, 2))
                as u32
        } else {
            0
        };

        let limits = wgt::Limits {
            max_texture_dimension_1d: max_texture_size,
            max_texture_dimension_2d: max_texture_size,
            max_texture_dimension_3d: max_texture_3d_size,
            max_texture_array_layers: gl.get_parameter_i32(glow::MAX_ARRAY_TEXTURE_LAYERS) as u32,
            max_bind_groups: crate::MAX_BIND_GROUPS as u32,
            max_dynamic_uniform_buffers_per_pipeline_layout: max_uniform_buffers_per_shader_stage,
            max_dynamic_storage_buffers_per_pipeline_layout: max_storage_buffers_per_shader_stage,
            max_sampled_textures_per_shader_stage: super::MAX_TEXTURE_SLOTS as u32,
            max_samplers_per_shader_stage: super::MAX_SAMPLERS as u32,
            max_storage_buffers_per_shader_stage,
            max_storage_textures_per_shader_stage,
            max_uniform_buffers_per_shader_stage,
            max_uniform_buffer_binding_size: gl.get_parameter_i32(glow::MAX_UNIFORM_BLOCK_SIZE)
                as u32,
            max_storage_buffer_binding_size: if ver >= (3, 1) {
                gl.get_parameter_i32(glow::MAX_SHADER_STORAGE_BLOCK_SIZE)
            } else {
                0
            } as u32,
            max_vertex_buffers: if private_caps
                .contains(super::PrivateCapabilities::VERTEX_BUFFER_LAYOUT)
            {
                gl.get_parameter_i32(glow::MAX_VERTEX_ATTRIB_BINDINGS) as u32
            } else {
                16 // should this be different?
            },
            max_vertex_attributes: (gl.get_parameter_i32(glow::MAX_VERTEX_ATTRIBS) as u32)
                .min(super::MAX_VERTEX_ATTRIBUTES as u32),
            max_vertex_buffer_array_stride: if private_caps
                .contains(super::PrivateCapabilities::VERTEX_BUFFER_LAYOUT)
            {
                gl.get_parameter_i32(glow::MAX_VERTEX_ATTRIB_STRIDE) as u32
            } else {
                !0
            },
            max_push_constant_size: super::MAX_PUSH_CONSTANTS as u32 * 4,
            min_uniform_buffer_offset_alignment,
            min_storage_buffer_offset_alignment,
            max_inter_stage_shader_components: gl.get_parameter_i32(glow::MAX_VARYING_COMPONENTS)
                as u32,
            max_compute_workgroup_storage_size: if supports_work_group_params {
                gl.get_parameter_i32(glow::MAX_COMPUTE_SHARED_MEMORY_SIZE) as u32
            } else {
                0
            },
            max_compute_invocations_per_workgroup: if supports_work_group_params {
                gl.get_parameter_i32(glow::MAX_COMPUTE_WORK_GROUP_INVOCATIONS) as u32
            } else {
                0
            },
            max_compute_workgroup_size_x: if supports_work_group_params {
                gl.get_parameter_indexed_i32(glow::MAX_COMPUTE_WORK_GROUP_SIZE, 0) as u32
            } else {
                0
            },
            max_compute_workgroup_size_y: if supports_work_group_params {
                gl.get_parameter_indexed_i32(glow::MAX_COMPUTE_WORK_GROUP_SIZE, 1) as u32
            } else {
                0
            },
            max_compute_workgroup_size_z: if supports_work_group_params {
                gl.get_parameter_indexed_i32(glow::MAX_COMPUTE_WORK_GROUP_SIZE, 2) as u32
            } else {
                0
            },
            max_compute_workgroups_per_dimension,
            max_buffer_size: i32::MAX as u64,
        };

        let mut workarounds = super::Workarounds::empty();

        workarounds.set(
            super::Workarounds::EMULATE_BUFFER_MAP,
            cfg!(target_arch = "wasm32"),
        );

        let r = renderer.to_lowercase();
        // Check for Mesa sRGB clear bug. See
        // [`super::PrivateCapabilities::MESA_I915_SRGB_SHADER_CLEAR`].
        if context.is_owned()
            && r.contains("mesa")
            && r.contains("intel")
            && r.split(&[' ', '(', ')'][..])
                .any(|substr| substr.len() == 3 && substr.chars().nth(2) == Some('l'))
        {
            log::warn!(
                "Detected skylake derivative running on mesa i915. Clears to srgb textures will \
                use manual shader clears."
            );
            workarounds.set(super::Workarounds::MESA_I915_SRGB_SHADER_CLEAR, true);
        }

        let downlevel_defaults = wgt::DownlevelLimits {};

        // Drop the GL guard so we can move the context into AdapterShared
        // ( on WASM the gl handle is just a ref so we tell clippy to allow
        // dropping the ref )
        #[allow(clippy::drop_ref)]
        drop(gl);

        Some(crate::ExposedAdapter {
            adapter: super::Adapter {
                shared: Arc::new(super::AdapterShared {
                    context,
                    private_caps,
                    workarounds,
                    shading_language_version,
                    max_texture_size,
                    is_ext_color_buffer_float_supported,
                }),
            },
            info: Self::make_info(vendor, renderer),
            features,
            capabilities: crate::Capabilities {
                limits,
                downlevel: wgt::DownlevelCapabilities {
                    flags: downlevel_flags,
                    limits: downlevel_defaults,
                    shader_model: wgt::ShaderModel::Sm5,
                },
                alignments: crate::Alignments {
                    buffer_copy_offset: wgt::BufferSize::new(4).unwrap(),
                    buffer_copy_pitch: wgt::BufferSize::new(4).unwrap(),
                },
            },
        })
    }

    unsafe fn create_shader_clear_program(
        gl: &glow::Context,
    ) -> (glow::Program, glow::UniformLocation) {
        let program = gl
            .create_program()
            .expect("Could not create shader program");
        let vertex = gl
            .create_shader(glow::VERTEX_SHADER)
            .expect("Could not create shader");
        gl.shader_source(vertex, include_str!("./shaders/clear.vert"));
        gl.compile_shader(vertex);
        let fragment = gl
            .create_shader(glow::FRAGMENT_SHADER)
            .expect("Could not create shader");
        gl.shader_source(fragment, include_str!("./shaders/clear.frag"));
        gl.compile_shader(fragment);
        gl.attach_shader(program, vertex);
        gl.attach_shader(program, fragment);
        gl.link_program(program);
        let color_uniform_location = gl
            .get_uniform_location(program, "color")
            .expect("Could not find color uniform in shader clear shader");
        gl.delete_shader(vertex);
        gl.delete_shader(fragment);

        (program, color_uniform_location)
    }
}

impl crate::Adapter<super::Api> for super::Adapter {
    unsafe fn open(
        &self,
        features: wgt::Features,
        _limits: &wgt::Limits,
    ) -> Result<crate::OpenDevice<super::Api>, crate::DeviceError> {
        let gl = &self.shared.context.lock();
        gl.pixel_store_i32(glow::UNPACK_ALIGNMENT, 1);
        gl.pixel_store_i32(glow::PACK_ALIGNMENT, 1);
        let main_vao = gl
            .create_vertex_array()
            .map_err(|_| crate::DeviceError::OutOfMemory)?;
        gl.bind_vertex_array(Some(main_vao));

        let zero_buffer = gl
            .create_buffer()
            .map_err(|_| crate::DeviceError::OutOfMemory)?;
        gl.bind_buffer(glow::COPY_READ_BUFFER, Some(zero_buffer));
        let zeroes = vec![0u8; super::ZERO_BUFFER_SIZE];
        gl.buffer_data_u8_slice(glow::COPY_READ_BUFFER, &zeroes, glow::STATIC_DRAW);

        // Compile the shader program we use for doing manual clears to work around Mesa fastclear
        // bug.
        let (shader_clear_program, shader_clear_program_color_uniform_location) =
            Self::create_shader_clear_program(gl);

        Ok(crate::OpenDevice {
            device: super::Device {
                shared: Arc::clone(&self.shared),
                main_vao,
                #[cfg(feature = "renderdoc")]
                render_doc: Default::default(),
            },
            queue: super::Queue {
                shared: Arc::clone(&self.shared),
                features,
                draw_fbo: gl
                    .create_framebuffer()
                    .map_err(|_| crate::DeviceError::OutOfMemory)?,
                copy_fbo: gl
                    .create_framebuffer()
                    .map_err(|_| crate::DeviceError::OutOfMemory)?,
                shader_clear_program,
                shader_clear_program_color_uniform_location,
                zero_buffer,
                temp_query_results: Vec::new(),
                draw_buffer_count: 1,
                current_index_buffer: None,
            },
        })
    }

    unsafe fn texture_format_capabilities(
        &self,
        format: wgt::TextureFormat,
    ) -> crate::TextureFormatCapabilities {
        use crate::TextureFormatCapabilities as Tfc;
        use wgt::TextureFormat as Tf;

        // Base types are pulled from the table in the OpenGLES 3.0 spec in section 3.8.
        //
        // The storage types are based on table 8.26, in section
        // "TEXTURE IMAGE LOADS AND STORES" of OpenGLES-3.2 spec.
        let empty = Tfc::empty();
        let unfilterable = Tfc::SAMPLED;
        let depth = Tfc::SAMPLED | Tfc::DEPTH_STENCIL_ATTACHMENT;
        let filterable = unfilterable | Tfc::SAMPLED_LINEAR;
        let renderable =
            unfilterable | Tfc::COLOR_ATTACHMENT | Tfc::MULTISAMPLE | Tfc::MULTISAMPLE_RESOLVE;
        let filterable_renderable = filterable | renderable | Tfc::COLOR_ATTACHMENT_BLEND;
        let storage = Tfc::STORAGE | Tfc::STORAGE_READ_WRITE;

        let float_renderable = if self.shared.is_ext_color_buffer_float_supported {
            Tfc::COLOR_ATTACHMENT | Tfc::COLOR_ATTACHMENT_BLEND
        } else {
            Tfc::empty()
        };

        match format {
            Tf::R8Unorm => filterable_renderable,
            Tf::R8Snorm => filterable,
            Tf::R8Uint => renderable,
            Tf::R8Sint => renderable,
            Tf::R16Uint => renderable,
            Tf::R16Sint => renderable,
            Tf::R16Unorm => empty,
            Tf::R16Snorm => empty,
            Tf::R16Float => filterable | float_renderable,
            Tf::Rg8Unorm => filterable_renderable,
            Tf::Rg8Snorm => filterable,
            Tf::Rg8Uint => renderable,
            Tf::Rg8Sint => renderable,
            Tf::R32Uint => renderable | storage,
            Tf::R32Sint => renderable | storage,
            Tf::R32Float => unfilterable | storage | float_renderable,
            Tf::Rg16Uint => renderable,
            Tf::Rg16Sint => renderable,
            Tf::Rg16Unorm => empty,
            Tf::Rg16Snorm => empty,
            Tf::Rg16Float => filterable | float_renderable,
            Tf::Rgba8Unorm | Tf::Rgba8UnormSrgb => filterable_renderable | storage,
            Tf::Bgra8Unorm | Tf::Bgra8UnormSrgb => filterable_renderable,
            Tf::Rgba8Snorm => filterable,
            Tf::Rgba8Uint => renderable | storage,
            Tf::Rgba8Sint => renderable | storage,
            Tf::Rgb10a2Unorm => filterable_renderable,
            Tf::Rg11b10Float => filterable | float_renderable,
            Tf::Rg32Uint => renderable,
            Tf::Rg32Sint => renderable,
            Tf::Rg32Float => unfilterable | float_renderable,
            Tf::Rgba16Uint => renderable | storage,
            Tf::Rgba16Sint => renderable | storage,
            Tf::Rgba16Unorm => empty,
            Tf::Rgba16Snorm => empty,
            Tf::Rgba16Float => filterable | storage | float_renderable,
            Tf::Rgba32Uint => renderable | storage,
            Tf::Rgba32Sint => renderable | storage,
            Tf::Rgba32Float => unfilterable | storage | float_renderable,
            Tf::Depth32Float
            | Tf::Depth32FloatStencil8
            | Tf::Depth24Plus
            | Tf::Depth24PlusStencil8
            | Tf::Depth24UnormStencil8 => depth,
            Tf::Rgb9e5Ufloat
            | Tf::Bc1RgbaUnorm
            | Tf::Bc1RgbaUnormSrgb
            | Tf::Bc2RgbaUnorm
            | Tf::Bc2RgbaUnormSrgb
            | Tf::Bc3RgbaUnorm
            | Tf::Bc3RgbaUnormSrgb
            | Tf::Bc4RUnorm
            | Tf::Bc4RSnorm
            | Tf::Bc5RgUnorm
            | Tf::Bc5RgSnorm
            | Tf::Bc6hRgbSfloat
            | Tf::Bc6hRgbUfloat
            | Tf::Bc7RgbaUnorm
            | Tf::Bc7RgbaUnormSrgb
            | Tf::Etc2Rgb8Unorm
            | Tf::Etc2Rgb8UnormSrgb
            | Tf::Etc2Rgb8A1Unorm
            | Tf::Etc2Rgb8A1UnormSrgb
            | Tf::Etc2Rgba8Unorm
            | Tf::Etc2Rgba8UnormSrgb
            | Tf::EacR11Unorm
            | Tf::EacR11Snorm
            | Tf::EacRg11Unorm
            | Tf::EacRg11Snorm
            | Tf::Astc {
                block: _,
                channel: AstcChannel::Unorm | AstcChannel::UnormSrgb,
            } => filterable,
            Tf::Astc {
                block: _,
                channel: AstcChannel::Hdr,
            } => empty,
        }
    }

    unsafe fn surface_capabilities(
        &self,
        surface: &super::Surface,
    ) -> Option<crate::SurfaceCapabilities> {
        if surface.presentable {
            Some(crate::SurfaceCapabilities {
                formats: if surface.supports_srgb() {
                    vec![
                        wgt::TextureFormat::Rgba8UnormSrgb,
                        #[cfg(not(target_arch = "wasm32"))]
                        wgt::TextureFormat::Bgra8UnormSrgb,
                    ]
                } else {
                    vec![
                        wgt::TextureFormat::Rgba8Unorm,
                        #[cfg(not(target_arch = "wasm32"))]
                        wgt::TextureFormat::Bgra8Unorm,
                    ]
                },
                present_modes: vec![wgt::PresentMode::Fifo], //TODO
                composite_alpha_modes: vec![crate::CompositeAlphaMode::Opaque], //TODO
                swap_chain_sizes: 2..=2,
                current_extent: None,
                extents: wgt::Extent3d {
                    width: 4,
                    height: 4,
                    depth_or_array_layers: 1,
                }..=wgt::Extent3d {
                    width: self.shared.max_texture_size,
                    height: self.shared.max_texture_size,
                    depth_or_array_layers: 1,
                },
                usage: crate::TextureUses::COLOR_TARGET,
            })
        } else {
            None
        }
    }
}

impl super::AdapterShared {
    pub(super) unsafe fn get_buffer_sub_data(
        &self,
        gl: &glow::Context,
        target: u32,
        offset: i32,
        dst_data: &mut [u8],
    ) {
        if self
            .private_caps
            .contains(super::PrivateCapabilities::GET_BUFFER_SUB_DATA)
        {
            gl.get_buffer_sub_data(target, offset, dst_data);
        } else {
            log::error!("Fake map");
            let length = dst_data.len();
            let buffer_mapping =
                gl.map_buffer_range(target, offset, length as _, glow::MAP_READ_BIT);

            std::ptr::copy_nonoverlapping(buffer_mapping, dst_data.as_mut_ptr(), length);

            gl.unmap_buffer(target);
        }
    }
}

// SAFE: WASM doesn't have threads
#[cfg(target_arch = "wasm32")]
unsafe impl Sync for super::Adapter {}
#[cfg(target_arch = "wasm32")]
unsafe impl Send for super::Adapter {}

#[cfg(test)]
mod tests {
    use super::super::Adapter;

    #[test]
    fn test_version_parse() {
        let error = Err(crate::InstanceError);
        assert_eq!(Adapter::parse_version("1"), error);
        assert_eq!(Adapter::parse_version("1."), error);
        assert_eq!(Adapter::parse_version("1 h3l1o. W0rld"), error);
        assert_eq!(Adapter::parse_version("1. h3l1o. W0rld"), error);
        assert_eq!(Adapter::parse_version("1.2.3"), error);
        assert_eq!(Adapter::parse_version("OpenGL ES 3.1"), Ok((3, 1)));
        assert_eq!(
            Adapter::parse_version("OpenGL ES 2.0 Google Nexus"),
            Ok((2, 0))
        );
        assert_eq!(Adapter::parse_version("GLSL ES 1.1"), Ok((1, 1)));
        assert_eq!(Adapter::parse_version("OpenGL ES GLSL ES 3.20"), Ok((3, 2)));
        assert_eq!(
            // WebGL 2.0 should parse as OpenGL ES 3.0
            Adapter::parse_version("WebGL 2.0 (OpenGL ES 3.0 Chromium)"),
            Ok((3, 0))
        );
        assert_eq!(
            Adapter::parse_version("WebGL GLSL ES 3.00 (OpenGL ES GLSL ES 3.0 Chromium)"),
            Ok((3, 0))
        );
    }
}<|MERGE_RESOLUTION|>--- conflicted
+++ resolved
@@ -209,14 +209,10 @@
             log::info!("SL version: {}", &sl_version);
             let (sl_major, sl_minor) = Self::parse_version(&sl_version).ok()?;
             let value = sl_major as u16 * 100 + sl_minor as u16 * 10;
-<<<<<<< HEAD
-            naga::back::glsl::Version::Embedded { version: value, is_webgl: cfg!(target_arch = "wasm32") } 
-=======
             naga::back::glsl::Version::Embedded {
                 version: value,
                 is_webgl: cfg!(target_arch = "wasm32"),
             }
->>>>>>> 5bef1402
         };
 
         // ANGLE provides renderer strings like: "ANGLE (Apple, Apple M1 Pro, OpenGL 4.1)"
