--- conflicted
+++ resolved
@@ -679,13 +679,10 @@
     ClearColorI(u32, [i32; 4]),
     ClearDepth(f32),
     ClearStencil(u32),
-<<<<<<< HEAD
-=======
     // Clearing both the depth and stencil buffer individually appears to
     // result in the stencil buffer failing to clear, atleast in WebGL.
     // It is also more efficient to emit a single command instead of two for
     // this.
->>>>>>> 67bf8e7c
     ClearDepthAndStencil(f32, u32),
     BufferBarrier(glow::Buffer, crate::BufferUses),
     TextureBarrier(crate::TextureUses),
