use super::Command as C;
use arrayvec::ArrayVec;
use glow::HasContext;
use std::{mem, slice, sync::Arc};

#[cfg(not(target_arch = "wasm32"))]
const DEBUG_ID: u32 = 0;

const CUBEMAP_FACES: [u32; 6] = [
    glow::TEXTURE_CUBE_MAP_POSITIVE_X,
    glow::TEXTURE_CUBE_MAP_NEGATIVE_X,
    glow::TEXTURE_CUBE_MAP_POSITIVE_Y,
    glow::TEXTURE_CUBE_MAP_NEGATIVE_Y,
    glow::TEXTURE_CUBE_MAP_POSITIVE_Z,
    glow::TEXTURE_CUBE_MAP_NEGATIVE_Z,
];

#[cfg(not(target_arch = "wasm32"))]
fn extract_marker<'a>(data: &'a [u8], range: &std::ops::Range<u32>) -> &'a str {
    std::str::from_utf8(&data[range.start as usize..range.end as usize]).unwrap()
}

fn is_layered_target(target: super::BindTarget) -> bool {
    match target {
        glow::TEXTURE_2D_ARRAY | glow::TEXTURE_3D | glow::TEXTURE_CUBE_MAP_ARRAY => true,
        _ => false,
    }
}

impl super::Queue {
    /// Performs a manual shader clear, used as a workaround for a clearing bug on mesa
    unsafe fn perform_shader_clear(&self, gl: &glow::Context, draw_buffer: u32, color: [f32; 4]) {
        gl.use_program(Some(self.shader_clear_program));
        gl.uniform_4_f32(
            Some(&self.shader_clear_program_color_uniform_location),
            color[0],
            color[1],
            color[2],
            color[3],
        );
        gl.disable(glow::DEPTH_TEST);
        gl.disable(glow::STENCIL_TEST);
        gl.disable(glow::SCISSOR_TEST);
        gl.disable(glow::BLEND);
        gl.disable(glow::CULL_FACE);
        gl.draw_buffers(&[glow::COLOR_ATTACHMENT0 + draw_buffer]);
        gl.draw_arrays(glow::TRIANGLES, 0, 3);

        if self.draw_buffer_count != 0 {
            // Reset the draw buffers to what they were before the clear
            let indices = (0..self.draw_buffer_count as u32)
                .map(|i| glow::COLOR_ATTACHMENT0 + i)
                .collect::<ArrayVec<_, { crate::MAX_COLOR_ATTACHMENTS }>>();
            gl.draw_buffers(&indices);
        }
        #[cfg(not(target_arch = "wasm32"))]
        for draw_buffer in 0..self.draw_buffer_count as u32 {
            gl.disable_draw_buffer(glow::BLEND, draw_buffer);
        }
    }

    unsafe fn reset_state(&mut self, gl: &glow::Context) {
        gl.use_program(None);
        gl.bind_framebuffer(glow::FRAMEBUFFER, None);
        gl.disable(glow::DEPTH_TEST);
        gl.disable(glow::STENCIL_TEST);
        gl.disable(glow::SCISSOR_TEST);
        gl.disable(glow::BLEND);
        gl.disable(glow::CULL_FACE);
        gl.disable(glow::POLYGON_OFFSET_FILL);
        if self.features.contains(wgt::Features::DEPTH_CLIP_CONTROL) {
            gl.disable(glow::DEPTH_CLAMP);
        }

        gl.bind_buffer(glow::ELEMENT_ARRAY_BUFFER, None);
        self.current_index_buffer = None;
    }

    unsafe fn set_attachment(
        &self,
        gl: &glow::Context,
        fbo_target: u32,
        attachment: u32,
        view: &super::TextureView,
    ) {
        match view.inner {
            super::TextureInner::Renderbuffer { raw } => {
                gl.framebuffer_renderbuffer(fbo_target, attachment, glow::RENDERBUFFER, Some(raw));
            }
            super::TextureInner::DefaultRenderbuffer => panic!("Unexpected default RBO"),
            super::TextureInner::Texture { raw, target } => {
                let num_layers = view.array_layers.end - view.array_layers.start;
                if num_layers > 1 {
<<<<<<< HEAD
                    #[cfg(target_arch = "wasm32")]
=======
                    #[cfg(all(target_arch = "wasm32", target_os = "unknown"))]
>>>>>>> d3ab5a19
                    gl.framebuffer_texture_multiview_ovr(
                        fbo_target,
                        attachment,
                        Some(raw),
                        view.mip_levels.start as i32,
                        view.array_layers.start as i32,
                        num_layers as i32,
                    );
                } else if is_layered_target(target) {
                    gl.framebuffer_texture_layer(
                        fbo_target,
                        attachment,
                        Some(raw),
                        view.mip_levels.start as i32,
                        view.array_layers.start as i32,
                    );
                } else if target == glow::TEXTURE_CUBE_MAP {
                    gl.framebuffer_texture_2d(
                        fbo_target,
                        attachment,
                        CUBEMAP_FACES[view.array_layers.start as usize],
                        Some(raw),
                        view.mip_levels.start as i32,
                    );
                } else {
                    gl.framebuffer_texture_2d(
                        fbo_target,
                        attachment,
                        target,
                        Some(raw),
                        view.mip_levels.start as i32,
                    );
                }
            }
            #[cfg(all(target_arch = "wasm32", not(target_os = "emscripten")))]
            super::TextureInner::ExternalFramebuffer { ref inner } => {
                gl.bind_external_framebuffer(glow::FRAMEBUFFER, inner);
            }
        }
    }

    unsafe fn process(
        &mut self,
        gl: &glow::Context,
        command: &C,
        #[cfg_attr(target_arch = "wasm32", allow(unused))] data_bytes: &[u8],
        queries: &[glow::Query],
    ) {
        match *command {
            C::Draw {
                topology,
                start_vertex,
                vertex_count,
                instance_count,
            } => {
                if instance_count == 1 {
                    gl.draw_arrays(topology, start_vertex as i32, vertex_count as i32);
                } else {
                    gl.draw_arrays_instanced(
                        topology,
                        start_vertex as i32,
                        vertex_count as i32,
                        instance_count as i32,
                    );
                }
            }
            C::DrawIndexed {
                topology,
                index_type,
                index_count,
                index_offset,
                base_vertex,
                instance_count,
            } => match (base_vertex, instance_count) {
                (0, 1) => gl.draw_elements(
                    topology,
                    index_count as i32,
                    index_type,
                    index_offset as i32,
                ),
                (0, _) => gl.draw_elements_instanced(
                    topology,
                    index_count as i32,
                    index_type,
                    index_offset as i32,
                    instance_count as i32,
                ),
                (_, 1) => gl.draw_elements_base_vertex(
                    topology,
                    index_count as i32,
                    index_type,
                    index_offset as i32,
                    base_vertex,
                ),
                (_, _) => gl.draw_elements_instanced_base_vertex(
                    topology,
                    index_count as _,
                    index_type,
                    index_offset as i32,
                    instance_count as i32,
                    base_vertex,
                ),
            },
            C::DrawIndirect {
                topology,
                indirect_buf,
                indirect_offset,
            } => {
                gl.bind_buffer(glow::DRAW_INDIRECT_BUFFER, Some(indirect_buf));
                gl.draw_arrays_indirect_offset(topology, indirect_offset as i32);
            }
            C::DrawIndexedIndirect {
                topology,
                index_type,
                indirect_buf,
                indirect_offset,
            } => {
                gl.bind_buffer(glow::DRAW_INDIRECT_BUFFER, Some(indirect_buf));
                gl.draw_elements_indirect_offset(topology, index_type, indirect_offset as i32);
            }
            C::Dispatch(group_counts) => {
                gl.dispatch_compute(group_counts[0], group_counts[1], group_counts[2]);
            }
            C::DispatchIndirect {
                indirect_buf,
                indirect_offset,
            } => {
                gl.bind_buffer(glow::DISPATCH_INDIRECT_BUFFER, Some(indirect_buf));
                gl.dispatch_compute_indirect(indirect_offset as i32);
            }
            C::ClearBuffer {
                ref dst,
                dst_target,
                ref range,
            } => match dst.raw {
                Some(buffer) => {
                    // When `INDEX_BUFFER_ROLE_CHANGE` isn't available, we can't copy into the
                    // index buffer from the zero buffer. This would fail in Chrome with the
                    // following message:
                    //
                    // > Cannot copy into an element buffer destination from a non-element buffer
                    // > source
                    //
                    // Instead, we'll upload zeroes into the buffer.
                    let can_use_zero_buffer = self
                        .shared
                        .private_caps
                        .contains(super::PrivateCapabilities::INDEX_BUFFER_ROLE_CHANGE)
                        || dst_target != glow::ELEMENT_ARRAY_BUFFER;

                    if can_use_zero_buffer {
                        gl.bind_buffer(glow::COPY_READ_BUFFER, Some(self.zero_buffer));
                        gl.bind_buffer(dst_target, Some(buffer));
                        let mut dst_offset = range.start;
                        while dst_offset < range.end {
                            let size = (range.end - dst_offset).min(super::ZERO_BUFFER_SIZE as u64);
                            gl.copy_buffer_sub_data(
                                glow::COPY_READ_BUFFER,
                                dst_target,
                                0,
                                dst_offset as i32,
                                size as i32,
                            );
                            dst_offset += size;
                        }
                    } else {
                        gl.bind_buffer(dst_target, Some(buffer));
                        let zeroes = vec![0u8; (range.end - range.start) as usize];
                        gl.buffer_sub_data_u8_slice(dst_target, range.start as i32, &zeroes);
                    }
                }
                None => {
                    dst.data.as_ref().unwrap().lock().unwrap().as_mut_slice()
                        [range.start as usize..range.end as usize]
                        .fill(0);
                }
            },
            C::CopyBufferToBuffer {
                ref src,
                src_target,
                ref dst,
                dst_target,
                copy,
            } => {
                let copy_src_target = glow::COPY_READ_BUFFER;
                let is_index_buffer_only_element_dst = !self
                    .shared
                    .private_caps
                    .contains(super::PrivateCapabilities::INDEX_BUFFER_ROLE_CHANGE)
                    && dst_target == glow::ELEMENT_ARRAY_BUFFER
                    || src_target == glow::ELEMENT_ARRAY_BUFFER;

                // WebGL not allowed to copy data from other targets to element buffer and can't copy element data to other buffers
                let copy_dst_target = if is_index_buffer_only_element_dst {
                    glow::ELEMENT_ARRAY_BUFFER
                } else {
                    glow::COPY_WRITE_BUFFER
                };
                let size = copy.size.get() as usize;
                match (src.raw, dst.raw) {
                    (Some(ref src), Some(ref dst)) => {
                        gl.bind_buffer(copy_src_target, Some(*src));
                        gl.bind_buffer(copy_dst_target, Some(*dst));
                        gl.copy_buffer_sub_data(
                            copy_src_target,
                            copy_dst_target,
                            copy.src_offset as _,
                            copy.dst_offset as _,
                            copy.size.get() as _,
                        );
                    }
                    (Some(src), None) => {
                        let mut data = dst.data.as_ref().unwrap().lock().unwrap();
                        let dst_data = &mut data.as_mut_slice()
                            [copy.dst_offset as usize..copy.dst_offset as usize + size];

                        gl.bind_buffer(copy_src_target, Some(src));
                        self.shared.get_buffer_sub_data(
                            gl,
                            copy_src_target,
                            copy.src_offset as i32,
                            dst_data,
                        );
                    }
                    (None, Some(dst)) => {
                        let data = src.data.as_ref().unwrap().lock().unwrap();
                        let src_data = &data.as_slice()
                            [copy.src_offset as usize..copy.src_offset as usize + size];
                        gl.bind_buffer(copy_dst_target, Some(dst));
                        gl.buffer_sub_data_u8_slice(
                            copy_dst_target,
                            copy.dst_offset as i32,
                            src_data,
                        );
                    }
                    (None, None) => {
                        todo!()
                    }
                }
                gl.bind_buffer(copy_src_target, None);
                if is_index_buffer_only_element_dst {
                    gl.bind_buffer(glow::ELEMENT_ARRAY_BUFFER, self.current_index_buffer);
                } else {
                    gl.bind_buffer(copy_dst_target, None);
                }
            }
            C::CopyTextureToTexture {
                src,
                src_target,
                dst,
                dst_target,
                dst_is_cubemap,
                ref copy,
            } => {
                //TODO: handle 3D copies
                gl.bind_framebuffer(glow::READ_FRAMEBUFFER, Some(self.copy_fbo));
                if is_layered_target(src_target) {
                    //TODO: handle GLES without framebuffer_texture_3d
                    gl.framebuffer_texture_layer(
                        glow::READ_FRAMEBUFFER,
                        glow::COLOR_ATTACHMENT0,
                        Some(src),
                        copy.src_base.mip_level as i32,
                        copy.src_base.array_layer as i32,
                    );
                } else {
                    gl.framebuffer_texture_2d(
                        glow::READ_FRAMEBUFFER,
                        glow::COLOR_ATTACHMENT0,
                        src_target,
                        Some(src),
                        copy.src_base.mip_level as i32,
                    );
                }

                gl.bind_texture(dst_target, Some(dst));
                if dst_is_cubemap {
                    gl.copy_tex_sub_image_2d(
                        CUBEMAP_FACES[copy.dst_base.array_layer as usize],
                        copy.dst_base.mip_level as i32,
                        copy.dst_base.origin.x as i32,
                        copy.dst_base.origin.y as i32,
                        copy.src_base.origin.x as i32,
                        copy.src_base.origin.y as i32,
                        copy.size.width as i32,
                        copy.size.height as i32,
                    );
                } else if is_layered_target(dst_target) {
                    gl.copy_tex_sub_image_3d(
                        dst_target,
                        copy.dst_base.mip_level as i32,
                        copy.dst_base.origin.x as i32,
                        copy.dst_base.origin.y as i32,
                        copy.dst_base.origin.z as i32,
                        copy.src_base.origin.x as i32,
                        copy.src_base.origin.y as i32,
                        copy.size.width as i32,
                        copy.size.height as i32,
                    );
                } else {
                    gl.copy_tex_sub_image_2d(
                        dst_target,
                        copy.dst_base.mip_level as i32,
                        copy.dst_base.origin.x as i32,
                        copy.dst_base.origin.y as i32,
                        copy.src_base.origin.x as i32,
                        copy.src_base.origin.y as i32,
                        copy.size.width as i32,
                        copy.size.height as i32,
                    );
                }
            }
            C::CopyBufferToTexture {
                ref src,
                src_target: _,
                dst,
                dst_target,
                dst_format,
                ref copy,
            } => {
                let format_info = dst_format.describe();
                let format_desc = self.shared.describe_texture_format(dst_format);
                let row_texels = copy.buffer_layout.bytes_per_row.map_or(0, |bpr| {
                    format_info.block_dimensions.0 as u32 * bpr.get()
                        / format_info.block_size as u32
                });
                let column_texels = copy
                    .buffer_layout
                    .rows_per_image
                    .map_or(0, |rpi| format_info.block_dimensions.1 as u32 * rpi.get());

                gl.bind_texture(dst_target, Some(dst));
                gl.pixel_store_i32(glow::UNPACK_ROW_LENGTH, row_texels as i32);
                gl.pixel_store_i32(glow::UNPACK_IMAGE_HEIGHT, column_texels as i32);
                let mut unbind_unpack_buffer = false;
                if !format_info.is_compressed() {
                    let buffer_data;
                    let unpack_data = match src.raw {
                        Some(buffer) => {
                            gl.bind_buffer(glow::PIXEL_UNPACK_BUFFER, Some(buffer));
                            unbind_unpack_buffer = true;
                            glow::PixelUnpackData::BufferOffset(copy.buffer_layout.offset as u32)
                        }
                        None => {
                            buffer_data = src.data.as_ref().unwrap().lock().unwrap();
                            let src_data =
                                &buffer_data.as_slice()[copy.buffer_layout.offset as usize..];
                            glow::PixelUnpackData::Slice(src_data)
                        }
                    };
                    match dst_target {
                        glow::TEXTURE_3D => {
                            gl.tex_sub_image_3d(
                                dst_target,
                                copy.texture_base.mip_level as i32,
                                copy.texture_base.origin.x as i32,
                                copy.texture_base.origin.y as i32,
                                copy.texture_base.origin.z as i32,
                                copy.size.width as i32,
                                copy.size.height as i32,
                                copy.size.depth as i32,
                                format_desc.external,
                                format_desc.data_type,
                                unpack_data,
                            );
                        }
                        glow::TEXTURE_2D_ARRAY => {
                            gl.tex_sub_image_3d(
                                dst_target,
                                copy.texture_base.mip_level as i32,
                                copy.texture_base.origin.x as i32,
                                copy.texture_base.origin.y as i32,
                                copy.texture_base.array_layer as i32,
                                copy.size.width as i32,
                                copy.size.height as i32,
                                copy.size.depth as i32,
                                format_desc.external,
                                format_desc.data_type,
                                unpack_data,
                            );
                        }
                        glow::TEXTURE_2D => {
                            gl.tex_sub_image_2d(
                                dst_target,
                                copy.texture_base.mip_level as i32,
                                copy.texture_base.origin.x as i32,
                                copy.texture_base.origin.y as i32,
                                copy.size.width as i32,
                                copy.size.height as i32,
                                format_desc.external,
                                format_desc.data_type,
                                unpack_data,
                            );
                        }
                        glow::TEXTURE_CUBE_MAP => {
                            gl.tex_sub_image_2d(
                                CUBEMAP_FACES[copy.texture_base.array_layer as usize],
                                copy.texture_base.mip_level as i32,
                                copy.texture_base.origin.x as i32,
                                copy.texture_base.origin.y as i32,
                                copy.size.width as i32,
                                copy.size.height as i32,
                                format_desc.external,
                                format_desc.data_type,
                                unpack_data,
                            );
                        }
                        glow::TEXTURE_CUBE_MAP_ARRAY => {
                            //Note: not sure if this is correct!
                            gl.tex_sub_image_3d(
                                dst_target,
                                copy.texture_base.mip_level as i32,
                                copy.texture_base.origin.x as i32,
                                copy.texture_base.origin.y as i32,
                                copy.texture_base.origin.z as i32,
                                copy.size.width as i32,
                                copy.size.height as i32,
                                copy.size.depth as i32,
                                format_desc.external,
                                format_desc.data_type,
                                unpack_data,
                            );
                        }
                        _ => unreachable!(),
                    }
                } else {
                    let bytes_per_row = copy
                        .buffer_layout
                        .bytes_per_row
                        .map_or(copy.size.width * format_info.block_size as u32, |bpr| {
                            bpr.get()
                        });
                    let block_height = format_info.block_dimensions.1 as u32;
                    let minimum_rows_per_image = (copy.size.height + block_height - 1)
                        / format_info.block_dimensions.1 as u32;
                    let rows_per_image = copy
                        .buffer_layout
                        .rows_per_image
                        .map_or(minimum_rows_per_image, |rpi| rpi.get());

                    let bytes_per_image = bytes_per_row * rows_per_image;
                    let minimum_bytes_per_image = bytes_per_row * minimum_rows_per_image;
                    let bytes_in_upload =
                        (bytes_per_image * (copy.size.depth - 1)) + minimum_bytes_per_image;
                    let offset = copy.buffer_layout.offset as u32;

                    let buffer_data;
                    let unpack_data = match src.raw {
                        Some(buffer) => {
                            gl.bind_buffer(glow::PIXEL_UNPACK_BUFFER, Some(buffer));
                            unbind_unpack_buffer = true;
                            glow::CompressedPixelUnpackData::BufferRange(
                                offset..offset + bytes_in_upload,
                            )
                        }
                        None => {
                            buffer_data = src.data.as_ref().unwrap().lock().unwrap();
                            let src_data = &buffer_data.as_slice()
                                [(offset as usize)..(offset + bytes_in_upload) as usize];
                            glow::CompressedPixelUnpackData::Slice(src_data)
                        }
                    };

                    match dst_target {
                        glow::TEXTURE_3D
                        | glow::TEXTURE_CUBE_MAP_ARRAY
                        | glow::TEXTURE_2D_ARRAY => {
                            gl.compressed_tex_sub_image_3d(
                                dst_target,
                                copy.texture_base.mip_level as i32,
                                copy.texture_base.origin.x as i32,
                                copy.texture_base.origin.y as i32,
                                copy.texture_base.origin.z as i32,
                                copy.size.width as i32,
                                copy.size.height as i32,
                                copy.size.depth as i32,
                                format_desc.internal,
                                unpack_data,
                            );
                        }
                        glow::TEXTURE_2D => {
                            gl.compressed_tex_sub_image_2d(
                                dst_target,
                                copy.texture_base.mip_level as i32,
                                copy.texture_base.origin.x as i32,
                                copy.texture_base.origin.y as i32,
                                copy.size.width as i32,
                                copy.size.height as i32,
                                format_desc.internal,
                                unpack_data,
                            );
                        }
                        glow::TEXTURE_CUBE_MAP => {
                            gl.compressed_tex_sub_image_2d(
                                CUBEMAP_FACES[copy.texture_base.array_layer as usize],
                                copy.texture_base.mip_level as i32,
                                copy.texture_base.origin.x as i32,
                                copy.texture_base.origin.y as i32,
                                copy.size.width as i32,
                                copy.size.height as i32,
                                format_desc.internal,
                                unpack_data,
                            );
                        }
                        _ => unreachable!(),
                    }
                }
                if unbind_unpack_buffer {
                    gl.bind_buffer(glow::PIXEL_UNPACK_BUFFER, None);
                }
            }
            C::CopyTextureToBuffer {
                src,
                src_target,
                src_format,
                ref dst,
                dst_target: _,
                ref copy,
            } => {
                let format_info = src_format.describe();
                if format_info.is_compressed() {
                    log::error!("Not implemented yet: compressed texture copy to buffer");
                    return;
                }
                if src_target == glow::TEXTURE_CUBE_MAP
                    || src_target == glow::TEXTURE_CUBE_MAP_ARRAY
                {
                    log::error!("Not implemented yet: cubemap texture copy to buffer");
                    return;
                }
                let format_desc = self.shared.describe_texture_format(src_format);
                let row_texels = copy
                    .buffer_layout
                    .bytes_per_row
                    .map_or(copy.size.width, |bpr| {
                        bpr.get() / format_info.block_size as u32
                    });

                gl.bind_framebuffer(glow::READ_FRAMEBUFFER, Some(self.copy_fbo));
                //TODO: handle cubemap copies
                if is_layered_target(src_target) {
                    //TODO: handle GLES without framebuffer_texture_3d
                    gl.framebuffer_texture_layer(
                        glow::READ_FRAMEBUFFER,
                        glow::COLOR_ATTACHMENT0,
                        Some(src),
                        copy.texture_base.mip_level as i32,
                        copy.texture_base.array_layer as i32,
                    );
                } else {
                    gl.framebuffer_texture_2d(
                        glow::READ_FRAMEBUFFER,
                        glow::COLOR_ATTACHMENT0,
                        src_target,
                        Some(src),
                        copy.texture_base.mip_level as i32,
                    );
                }
                let mut buffer_data;
                let unpack_data = match dst.raw {
                    Some(buffer) => {
                        gl.pixel_store_i32(glow::PACK_ROW_LENGTH, row_texels as i32);
                        gl.bind_buffer(glow::PIXEL_PACK_BUFFER, Some(buffer));
                        glow::PixelPackData::BufferOffset(copy.buffer_layout.offset as u32)
                    }
                    None => {
                        buffer_data = dst.data.as_ref().unwrap().lock().unwrap();
                        let dst_data =
                            &mut buffer_data.as_mut_slice()[copy.buffer_layout.offset as usize..];
                        glow::PixelPackData::Slice(dst_data)
                    }
                };
                gl.read_pixels(
                    copy.texture_base.origin.x as i32,
                    copy.texture_base.origin.y as i32,
                    copy.size.width as i32,
                    copy.size.height as i32,
                    format_desc.external,
                    format_desc.data_type,
                    unpack_data,
                );
            }
            C::SetIndexBuffer(buffer) => {
                gl.bind_buffer(glow::ELEMENT_ARRAY_BUFFER, Some(buffer));
                self.current_index_buffer = Some(buffer);
            }
            C::BeginQuery(query, target) => {
                gl.begin_query(target, query);
            }
            C::EndQuery(target) => {
                gl.end_query(target);
            }
            C::CopyQueryResults {
                ref query_range,
                ref dst,
                dst_target,
                dst_offset,
            } => {
                self.temp_query_results.clear();
                for &query in queries[query_range.start as usize..query_range.end as usize].iter() {
                    let result = gl.get_query_parameter_u32(query, glow::QUERY_RESULT);
                    self.temp_query_results.push(result as u64);
                }
                let query_data = slice::from_raw_parts(
                    self.temp_query_results.as_ptr() as *const u8,
                    self.temp_query_results.len() * mem::size_of::<u64>(),
                );
                match dst.raw {
                    Some(buffer) => {
                        gl.bind_buffer(dst_target, Some(buffer));
                        gl.buffer_sub_data_u8_slice(dst_target, dst_offset as i32, query_data);
                    }
                    None => {
                        let data = &mut dst.data.as_ref().unwrap().lock().unwrap();
                        let len = query_data.len().min(data.len());
                        data[..len].copy_from_slice(&query_data[..len]);
                    }
                }
            }
            C::ResetFramebuffer { is_default } => {
                if is_default {
                    gl.bind_framebuffer(glow::DRAW_FRAMEBUFFER, None);
                } else {
                    gl.bind_framebuffer(glow::DRAW_FRAMEBUFFER, Some(self.draw_fbo));
                    gl.framebuffer_texture_2d(
                        glow::DRAW_FRAMEBUFFER,
                        glow::DEPTH_STENCIL_ATTACHMENT,
                        glow::TEXTURE_2D,
                        None,
                        0,
                    );
                    for i in 0..crate::MAX_COLOR_ATTACHMENTS {
                        let target = glow::COLOR_ATTACHMENT0 + i as u32;
                        gl.framebuffer_texture_2d(
                            glow::DRAW_FRAMEBUFFER,
                            target,
                            glow::TEXTURE_2D,
                            None,
                            0,
                        );
                    }
                }
                gl.color_mask(true, true, true, true);
                gl.depth_mask(true);
                gl.stencil_mask(!0);
                gl.disable(glow::DEPTH_TEST);
                gl.disable(glow::STENCIL_TEST);
                gl.disable(glow::SCISSOR_TEST);
            }
            C::BindAttachment {
                attachment,
                ref view,
            } => {
                self.set_attachment(gl, glow::DRAW_FRAMEBUFFER, attachment, view);
            }
            C::ResolveAttachment {
                attachment,
                ref dst,
                ref size,
            } => {
                gl.bind_framebuffer(glow::READ_FRAMEBUFFER, Some(self.draw_fbo));
                gl.read_buffer(attachment);
                gl.bind_framebuffer(glow::DRAW_FRAMEBUFFER, Some(self.copy_fbo));
                self.set_attachment(gl, glow::DRAW_FRAMEBUFFER, glow::COLOR_ATTACHMENT0, dst);
                gl.blit_framebuffer(
                    0,
                    0,
                    size.width as i32,
                    size.height as i32,
                    0,
                    0,
                    size.width as i32,
                    size.height as i32,
                    glow::COLOR_BUFFER_BIT,
                    glow::NEAREST,
                );
                gl.bind_framebuffer(glow::READ_FRAMEBUFFER, None);
                gl.bind_framebuffer(glow::DRAW_FRAMEBUFFER, Some(self.draw_fbo));
            }
            C::InvalidateAttachments(ref list) => {
                gl.invalidate_framebuffer(glow::DRAW_FRAMEBUFFER, list);
            }
            C::SetDrawColorBuffers(count) => {
                self.draw_buffer_count = count;
                let indices = (0..count as u32)
                    .map(|i| glow::COLOR_ATTACHMENT0 + i)
                    .collect::<ArrayVec<_, { crate::MAX_COLOR_ATTACHMENTS }>>();
                gl.draw_buffers(&indices);

                if self
                    .shared
                    .private_caps
                    .contains(super::PrivateCapabilities::CAN_DISABLE_DRAW_BUFFER)
                {
                    for draw_buffer in 0..count as u32 {
                        gl.disable_draw_buffer(glow::BLEND, draw_buffer);
                    }
                }
            }
            C::ClearColorF {
                draw_buffer,
                ref color,
                is_srgb,
            } => {
                if self
                    .shared
                    .workarounds
                    .contains(super::Workarounds::MESA_I915_SRGB_SHADER_CLEAR)
                    && is_srgb
                {
                    self.perform_shader_clear(gl, draw_buffer, *color);
                } else {
                    gl.clear_buffer_f32_slice(glow::COLOR, draw_buffer, color);
                }
            }
            C::ClearColorU(draw_buffer, ref color) => {
                gl.clear_buffer_u32_slice(glow::COLOR, draw_buffer, color);
            }
            C::ClearColorI(draw_buffer, ref color) => {
                gl.clear_buffer_i32_slice(glow::COLOR, draw_buffer, color);
            }
            C::ClearDepth(depth) => {
                gl.clear_buffer_f32_slice(glow::DEPTH, 0, &[depth]);
            }
            C::ClearStencil(value) => {
                gl.clear_buffer_i32_slice(glow::STENCIL, 0, &[value as i32]);
            }
            C::ClearDepthAndStencil(depth, stencil_value) => {
                gl.clear_buffer_depth_stencil(glow::DEPTH_STENCIL, 0, depth, stencil_value as i32);
            }
            C::BufferBarrier(raw, usage) => {
                let mut flags = 0;
                if usage.contains(crate::BufferUses::VERTEX) {
                    flags |= glow::VERTEX_ATTRIB_ARRAY_BARRIER_BIT;
                    gl.bind_buffer(glow::ARRAY_BUFFER, Some(raw));
                    gl.vertex_attrib_pointer_f32(0, 1, glow::BYTE, true, 0, 0);
                }
                if usage.contains(crate::BufferUses::INDEX) {
                    flags |= glow::ELEMENT_ARRAY_BARRIER_BIT;
                    gl.bind_buffer(glow::ELEMENT_ARRAY_BUFFER, Some(raw));
                }
                if usage.contains(crate::BufferUses::UNIFORM) {
                    flags |= glow::UNIFORM_BARRIER_BIT;
                }
                if usage.contains(crate::BufferUses::INDIRECT) {
                    flags |= glow::COMMAND_BARRIER_BIT;
                    gl.bind_buffer(glow::DRAW_INDIRECT_BUFFER, Some(raw));
                }
                if usage.contains(crate::BufferUses::COPY_SRC) {
                    flags |= glow::PIXEL_BUFFER_BARRIER_BIT;
                    gl.bind_buffer(glow::PIXEL_UNPACK_BUFFER, Some(raw));
                }
                if usage.contains(crate::BufferUses::COPY_DST) {
                    flags |= glow::PIXEL_BUFFER_BARRIER_BIT;
                    gl.bind_buffer(glow::PIXEL_PACK_BUFFER, Some(raw));
                }
                if usage.intersects(crate::BufferUses::MAP_READ | crate::BufferUses::MAP_WRITE) {
                    flags |= glow::BUFFER_UPDATE_BARRIER_BIT;
                }
                if usage.intersects(
                    crate::BufferUses::STORAGE_READ | crate::BufferUses::STORAGE_READ_WRITE,
                ) {
                    flags |= glow::SHADER_STORAGE_BARRIER_BIT;
                }
                gl.memory_barrier(flags);
            }
            C::TextureBarrier(usage) => {
                let mut flags = 0;
                if usage.contains(crate::TextureUses::RESOURCE) {
                    flags |= glow::TEXTURE_FETCH_BARRIER_BIT;
                }
                if usage.intersects(
                    crate::TextureUses::STORAGE_READ | crate::TextureUses::STORAGE_READ_WRITE,
                ) {
                    flags |= glow::SHADER_IMAGE_ACCESS_BARRIER_BIT;
                }
                if usage.contains(crate::TextureUses::COPY_DST) {
                    flags |= glow::TEXTURE_UPDATE_BARRIER_BIT;
                }
                if usage.intersects(
                    crate::TextureUses::COLOR_TARGET
                        | crate::TextureUses::DEPTH_STENCIL_READ
                        | crate::TextureUses::DEPTH_STENCIL_WRITE,
                ) {
                    flags |= glow::FRAMEBUFFER_BARRIER_BIT;
                }
                gl.memory_barrier(flags);
            }
            C::SetViewport {
                ref rect,
                ref depth,
            } => {
                gl.viewport(rect.x, rect.y, rect.w, rect.h);
                gl.depth_range_f32(depth.start, depth.end);
            }
            C::SetScissor(ref rect) => {
                gl.scissor(rect.x, rect.y, rect.w, rect.h);
                gl.enable(glow::SCISSOR_TEST);
            }
            C::SetStencilFunc {
                face,
                function,
                reference,
                read_mask,
            } => {
                gl.stencil_func_separate(face, function, reference as i32, read_mask);
            }
            C::SetStencilOps {
                face,
                write_mask,
                ref ops,
            } => {
                gl.stencil_mask_separate(face, write_mask);
                gl.stencil_op_separate(face, ops.fail, ops.depth_fail, ops.pass);
            }
            C::SetVertexAttribute {
                buffer,
                ref buffer_desc,
                attribute_desc: ref vat,
            } => {
                gl.bind_buffer(glow::ARRAY_BUFFER, buffer);
                gl.enable_vertex_attrib_array(vat.location);

                if buffer.is_none() {
                    match vat.format_desc.attrib_kind {
                        super::VertexAttribKind::Float => gl.vertex_attrib_format_f32(
                            vat.location,
                            vat.format_desc.element_count,
                            vat.format_desc.element_format,
                            true, // always normalized
                            vat.offset,
                        ),
                        super::VertexAttribKind::Integer => gl.vertex_attrib_format_i32(
                            vat.location,
                            vat.format_desc.element_count,
                            vat.format_desc.element_format,
                            vat.offset,
                        ),
                    }

                    //Note: there is apparently a bug on AMD 3500U:
                    // this call is ignored if the current array is disabled.
                    gl.vertex_attrib_binding(vat.location, vat.buffer_index);
                } else {
                    match vat.format_desc.attrib_kind {
                        super::VertexAttribKind::Float => gl.vertex_attrib_pointer_f32(
                            vat.location,
                            vat.format_desc.element_count,
                            vat.format_desc.element_format,
                            true, // always normalized
                            buffer_desc.stride as i32,
                            vat.offset as i32,
                        ),
                        super::VertexAttribKind::Integer => gl.vertex_attrib_pointer_i32(
                            vat.location,
                            vat.format_desc.element_count,
                            vat.format_desc.element_format,
                            buffer_desc.stride as i32,
                            vat.offset as i32,
                        ),
                    }
                    gl.vertex_attrib_divisor(vat.location, buffer_desc.step as u32);
                }
            }
            C::UnsetVertexAttribute(location) => {
                gl.disable_vertex_attrib_array(location);
            }
            C::SetVertexBuffer {
                index,
                ref buffer,
                ref buffer_desc,
            } => {
                gl.vertex_binding_divisor(index, buffer_desc.step as u32);
                gl.bind_vertex_buffer(
                    index,
                    Some(buffer.raw),
                    buffer.offset as i32,
                    buffer_desc.stride as i32,
                );
            }
            C::SetDepth(ref depth) => {
                gl.depth_func(depth.function);
                gl.depth_mask(depth.mask);
            }
            C::SetDepthBias(bias) => {
                if bias.is_enabled() {
                    gl.enable(glow::POLYGON_OFFSET_FILL);
                    gl.polygon_offset(bias.constant as f32, bias.slope_scale);
                } else {
                    gl.disable(glow::POLYGON_OFFSET_FILL);
                }
            }
            C::ConfigureDepthStencil(aspects) => {
                if aspects.contains(crate::FormatAspects::DEPTH) {
                    gl.enable(glow::DEPTH_TEST);
                } else {
                    gl.disable(glow::DEPTH_TEST);
                }
                if aspects.contains(crate::FormatAspects::STENCIL) {
                    gl.enable(glow::STENCIL_TEST);
                } else {
                    gl.disable(glow::STENCIL_TEST);
                }
            }
            C::SetProgram(program) => {
                gl.use_program(Some(program));
            }
            C::SetPrimitive(ref state) => {
                gl.front_face(state.front_face);
                if state.cull_face != 0 {
                    gl.enable(glow::CULL_FACE);
                    gl.cull_face(state.cull_face);
                } else {
                    gl.disable(glow::CULL_FACE);
                }
                if self.features.contains(wgt::Features::DEPTH_CLIP_CONTROL) {
                    //Note: this is a bit tricky, since we are controlling the clip, not the clamp.
                    if state.unclipped_depth {
                        gl.enable(glow::DEPTH_CLAMP);
                    } else {
                        gl.disable(glow::DEPTH_CLAMP);
                    }
                }
            }
            C::SetBlendConstant(c) => {
                gl.blend_color(c[0], c[1], c[2], c[3]);
            }
            C::SetColorTarget {
                draw_buffer_index,
                desc: super::ColorTargetDesc { mask, ref blend },
            } => {
                use wgt::ColorWrites as Cw;
                if let Some(index) = draw_buffer_index {
                    gl.color_mask_draw_buffer(
                        index,
                        mask.contains(Cw::RED),
                        mask.contains(Cw::GREEN),
                        mask.contains(Cw::BLUE),
                        mask.contains(Cw::ALPHA),
                    );
                    if let Some(ref blend) = *blend {
                        gl.enable_draw_buffer(index, glow::BLEND);
                        if blend.color != blend.alpha {
                            gl.blend_equation_separate_draw_buffer(
                                index,
                                blend.color.equation,
                                blend.alpha.equation,
                            );
                            gl.blend_func_separate_draw_buffer(
                                index,
                                blend.color.src,
                                blend.color.dst,
                                blend.alpha.src,
                                blend.alpha.dst,
                            );
                        } else {
                            gl.blend_equation_draw_buffer(index, blend.color.equation);
                            gl.blend_func_draw_buffer(index, blend.color.src, blend.color.dst);
                        }
                    } else if self
                        .shared
                        .private_caps
                        .contains(super::PrivateCapabilities::CAN_DISABLE_DRAW_BUFFER)
                    {
                        gl.disable_draw_buffer(index, glow::BLEND);
                    }
                } else {
                    gl.color_mask(
                        mask.contains(Cw::RED),
                        mask.contains(Cw::GREEN),
                        mask.contains(Cw::BLUE),
                        mask.contains(Cw::ALPHA),
                    );
                    if let Some(ref blend) = *blend {
                        gl.enable(glow::BLEND);
                        if blend.color != blend.alpha {
                            gl.blend_equation_separate(blend.color.equation, blend.alpha.equation);
                            gl.blend_func_separate(
                                blend.color.src,
                                blend.color.dst,
                                blend.alpha.src,
                                blend.alpha.dst,
                            );
                        } else {
                            gl.blend_equation(blend.color.equation);
                            gl.blend_func(blend.color.src, blend.color.dst);
                        }
                    } else {
                        gl.disable(glow::BLEND);
                    }
                }
            }
            C::BindBuffer {
                target,
                slot,
                buffer,
                offset,
                size,
            } => {
                gl.bind_buffer_range(target, slot, Some(buffer), offset, size);
            }
            C::BindSampler(texture_index, sampler) => {
                gl.bind_sampler(texture_index, sampler);
            }
            C::BindTexture {
                slot,
                texture,
                target,
            } => {
                gl.active_texture(glow::TEXTURE0 + slot);
                gl.bind_texture(target, Some(texture));
            }
            C::BindImage { slot, ref binding } => {
                gl.bind_image_texture(
                    slot,
                    binding.raw,
                    binding.mip_level as i32,
                    binding.array_layer.is_none(),
                    binding.array_layer.unwrap_or_default() as i32,
                    binding.access,
                    binding.format,
                );
            }
            #[cfg(not(target_arch = "wasm32"))]
            C::InsertDebugMarker(ref range) => {
                let marker = extract_marker(data_bytes, range);
                gl.debug_message_insert(
                    glow::DEBUG_SOURCE_APPLICATION,
                    glow::DEBUG_TYPE_MARKER,
                    DEBUG_ID,
                    glow::DEBUG_SEVERITY_NOTIFICATION,
                    marker,
                );
            }
            #[cfg(target_arch = "wasm32")]
            C::InsertDebugMarker(_) => (),
            #[cfg_attr(target_arch = "wasm32", allow(unused))]
            C::PushDebugGroup(ref range) => {
                #[cfg(not(target_arch = "wasm32"))]
                let marker = extract_marker(data_bytes, range);
                #[cfg(not(target_arch = "wasm32"))]
                gl.push_debug_group(glow::DEBUG_SOURCE_APPLICATION, DEBUG_ID, marker);
            }
            C::PopDebugGroup => {
                #[cfg(not(target_arch = "wasm32"))]
                gl.pop_debug_group();
            }
            C::SetPushConstants {
                ref uniform,
                offset,
            } => {
                fn get_data<T>(data: &[u8], offset: u32) -> &[T] {
                    let raw = &data[(offset as usize)..];
                    unsafe {
                        slice::from_raw_parts(
                            raw.as_ptr() as *const _,
                            raw.len() / mem::size_of::<T>(),
                        )
                    }
                }

                let location = uniform.location.as_ref();

                match uniform.utype {
                    glow::FLOAT => {
                        let data = get_data::<f32>(data_bytes, offset)[0];
                        gl.uniform_1_f32(location, data);
                    }
                    glow::FLOAT_VEC2 => {
                        let data = get_data::<[f32; 2]>(data_bytes, offset)[0];
                        gl.uniform_2_f32_slice(location, &data);
                    }
                    glow::FLOAT_VEC3 => {
                        let data = get_data::<[f32; 3]>(data_bytes, offset)[0];
                        gl.uniform_3_f32_slice(location, &data);
                    }
                    glow::FLOAT_VEC4 => {
                        let data = get_data::<[f32; 4]>(data_bytes, offset)[0];
                        gl.uniform_4_f32_slice(location, &data);
                    }
                    glow::INT => {
                        let data = get_data::<i32>(data_bytes, offset)[0];
                        gl.uniform_1_i32(location, data);
                    }
                    glow::INT_VEC2 => {
                        let data = get_data::<[i32; 2]>(data_bytes, offset)[0];
                        gl.uniform_2_i32_slice(location, &data);
                    }
                    glow::INT_VEC3 => {
                        let data = get_data::<[i32; 3]>(data_bytes, offset)[0];
                        gl.uniform_3_i32_slice(location, &data);
                    }
                    glow::INT_VEC4 => {
                        let data = get_data::<[i32; 4]>(data_bytes, offset)[0];
                        gl.uniform_4_i32_slice(location, &data);
                    }
                    glow::FLOAT_MAT2 => {
                        let data = get_data::<[f32; 4]>(data_bytes, offset)[0];
                        gl.uniform_matrix_2_f32_slice(location, false, &data);
                    }
                    glow::FLOAT_MAT3 => {
                        let data = get_data::<[f32; 9]>(data_bytes, offset)[0];
                        gl.uniform_matrix_3_f32_slice(location, false, &data);
                    }
                    glow::FLOAT_MAT4 => {
                        let data = get_data::<[f32; 16]>(data_bytes, offset)[0];
                        gl.uniform_matrix_4_f32_slice(location, false, &data);
                    }
                    _ => panic!("Unsupported uniform datatype!"),
                }
            }
        }
    }
}

impl crate::Queue<super::Api> for super::Queue {
    unsafe fn submit(
        &mut self,
        command_buffers: &[&super::CommandBuffer],
        signal_fence: Option<(&mut super::Fence, crate::FenceValue)>,
    ) -> Result<(), crate::DeviceError> {
        let shared = Arc::clone(&self.shared);
        let gl = &shared.context.lock();
        self.reset_state(gl);
        for cmd_buf in command_buffers.iter() {
            #[cfg(not(target_arch = "wasm32"))]
            if let Some(ref label) = cmd_buf.label {
                gl.push_debug_group(glow::DEBUG_SOURCE_APPLICATION, DEBUG_ID, label);
            }

            for command in cmd_buf.commands.iter() {
                self.process(gl, command, &cmd_buf.data_bytes, &cmd_buf.queries);
            }

            #[cfg(not(target_arch = "wasm32"))]
            if cmd_buf.label.is_some() {
                gl.pop_debug_group();
            }
        }

        if let Some((fence, value)) = signal_fence {
            fence.maintain(gl);
            let sync = gl
                .fence_sync(glow::SYNC_GPU_COMMANDS_COMPLETE, 0)
                .map_err(|_| crate::DeviceError::OutOfMemory)?;
            fence.pending.push((value, sync));
        }

        Ok(())
    }

    unsafe fn present(
        &mut self,
        surface: &mut super::Surface,
        texture: super::Texture,
    ) -> Result<(), crate::SurfaceError> {
        #[cfg(any(not(target_arch = "wasm32"), feature = "emscripten"))]
        let gl = &self.shared.context.get_without_egl_lock();

        #[cfg(all(target_arch = "wasm32", not(feature = "emscripten")))]
        let gl = &self.shared.context.glow_context;

        surface.present(texture, gl)
    }

    unsafe fn get_timestamp_period(&self) -> f32 {
        1.0
    }
}

// SAFE: WASM doesn't have threads
#[cfg(target_arch = "wasm32")]
unsafe impl Sync for super::Queue {}
#[cfg(target_arch = "wasm32")]
unsafe impl Send for super::Queue {}<|MERGE_RESOLUTION|>--- conflicted
+++ resolved
@@ -91,11 +91,7 @@
             super::TextureInner::Texture { raw, target } => {
                 let num_layers = view.array_layers.end - view.array_layers.start;
                 if num_layers > 1 {
-<<<<<<< HEAD
-                    #[cfg(target_arch = "wasm32")]
-=======
                     #[cfg(all(target_arch = "wasm32", target_os = "unknown"))]
->>>>>>> d3ab5a19
                     gl.framebuffer_texture_multiview_ovr(
                         fbo_target,
                         attachment,
