[package]
name = "wgpu-hal"
version = "0.13.0"
authors = ["wgpu developers"]
edition = "2021"
description = "WebGPU hardware abstraction layer"
homepage = "https://github.com/gfx-rs/wgpu"
repository = "https://github.com/gfx-rs/wgpu"
keywords = ["graphics"]
license = "MIT OR Apache-2.0"
rust-version = "1.59"

[lib]

[features]
default = []
metal = ["naga/msl-out", "block", "foreign-types"]
vulkan = ["naga/spv-out", "ash", "gpu-alloc", "gpu-descriptor", "libloading", "inplace_it"]
gles = ["naga/glsl-out", "glow", "egl", "libloading"]
dx11 = ["naga/hlsl-out", "native", "libloading", "winapi/d3d11", "winapi/d3d11_1", "winapi/d3d11_2", "winapi/d3d11sdklayers", "winapi/dxgi1_6"]
dx12 = ["naga/hlsl-out", "native", "bit-set", "range-alloc", "winapi/d3d12", "winapi/d3d12shader", "winapi/d3d12sdklayers", "winapi/dxgi1_6"]
renderdoc = ["libloading", "renderdoc-sys"]
emscripten = ["gles"]

[[example]]
name = "halmark"

[[example]]
name = "raw-gles"
required-features = ["gles"]

[dependencies]
bitflags = "1.0"
# parking_lot 0.12 switches from `winapi` to `windows`; permit either
parking_lot = ">=0.11,<0.13"
profiling = { version = "1", default-features = false }
raw-window-handle = "0.4"
thiserror = "1"

# backends common
arrayvec = "0.7"
fxhash = "0.2.1"
log = "0.4"
renderdoc-sys = { version = "0.7.1", optional = true }

# backend: Metal
block = { version = "0.1", optional = true }
foreign-types = { version = "0.3", optional = true }

# backend: Vulkan
ash = { version = "0.37", optional = true }
gpu-alloc = { version = "0.5", optional = true }
gpu-descriptor = { version = "0.2", optional = true }
inplace_it = { version = "0.3.3", optional = true }

# backend: Gles
glow = { version = "0.11.1", optional = true }

# backend: Dx12
bit-set = { version = "0.5", optional = true }
range-alloc = { version = "0.1", optional = true }

[dependencies.wgt]
package = "wgpu-types"
path = "../wgpu-types"
version = "0.13"

[target.'cfg(not(target_arch = "wasm32"))'.dependencies]
egl = { package = "khronos-egl", version = "4.1", features = ["dynamic"], optional = true }
#Note: it's only unused on Apple platforms
libloading = { version = "0.7", optional = true }

[target.'cfg(target_os = "emscripten")'.dependencies]
egl = { package = "khronos-egl", version = "4.1", features = ["static", "no-pkg-config"] }
#Note: it's unused by emscripten, but we keep it to have single code base in egl.rs
libloading = { version = "0.7", optional = true }

[target.'cfg(windows)'.dependencies]
winapi = { version = "0.3", features = ["libloaderapi", "windef", "winuser", "dcomp"] }
native = { package = "d3d12", version = "0.5.0", features = ["libloading"], optional = true }
# native = { package = "d3d12", git = "https://github.com/gfx-rs/d3d12-rs.git", rev = "ffe5e261da0a6cb85332b82ab310abd2a7e849f6", features = ["libloading"], optional = true }

[target.'cfg(any(target_os="macos", target_os="ios"))'.dependencies]
mtl = { package = "metal", version = "0.24.0" }
# mtl = { package = "metal", git = "https://github.com/gfx-rs/metal-rs", rev = "1aaa903" }
objc = "0.2.5"
core-graphics-types = "0.1"

[target.'cfg(all(target_arch = "wasm32", not(target_os = "emscripten")))'.dependencies]
wasm-bindgen = { version = "0.2" }
web-sys = { version = "0.3", features = ["Window", "HtmlCanvasElement", "WebGl2RenderingContext"] }
js-sys = { version = "0.3" }

[target.'cfg(target_os = "android")'.dependencies]
android_system_properties = "0.1.1"

[dependencies.naga]
<<<<<<< HEAD
git = "https://github.com/gfx-rs/naga"
rev = "e2d6880"
#version = "0.8"
=======
#git = "https://github.com/gfx-rs/naga"
#rev = "27d38aae"
version = "0.9"
>>>>>>> 5bef1402

# DEV dependencies

[dev-dependencies.naga]
<<<<<<< HEAD
git = "https://github.com/gfx-rs/naga"
rev = "e2d6880"
#version = "0.8"
=======
#git = "https://github.com/gfx-rs/naga"
#rev = "27d38aae"
version = "0.9"
>>>>>>> 5bef1402
features = ["wgsl-in"]

[dev-dependencies]
env_logger = "0.9"
winit = "0.26"     # for "halmark" example

[target.'cfg(not(target_arch = "wasm32"))'.dev-dependencies]
glutin = "0.28" # for "gles" example<|MERGE_RESOLUTION|>--- conflicted
+++ resolved
@@ -95,28 +95,16 @@
 android_system_properties = "0.1.1"
 
 [dependencies.naga]
-<<<<<<< HEAD
-git = "https://github.com/gfx-rs/naga"
-rev = "e2d6880"
-#version = "0.8"
-=======
 #git = "https://github.com/gfx-rs/naga"
 #rev = "27d38aae"
 version = "0.9"
->>>>>>> 5bef1402
 
 # DEV dependencies
 
 [dev-dependencies.naga]
-<<<<<<< HEAD
-git = "https://github.com/gfx-rs/naga"
-rev = "e2d6880"
-#version = "0.8"
-=======
 #git = "https://github.com/gfx-rs/naga"
 #rev = "27d38aae"
 version = "0.9"
->>>>>>> 5bef1402
 features = ["wgsl-in"]
 
 [dev-dependencies]
