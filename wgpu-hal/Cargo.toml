--- conflicted
+++ resolved
@@ -131,14 +131,9 @@
 features = ["wgsl-in"]
 
 [dev-dependencies]
-<<<<<<< HEAD
-env_logger = "0.9"
 winit = "0.27.1"     # for "halmark" example
-glam = "0.21.3" # for ray-traced-triangle example
-=======
 env_logger = "0.10"
-winit = "0.27.1"   # for "halmark" example
->>>>>>> 71ee61aa
+glam = "0.21.3" # for ray-traced-triangle example  # for "halmark" example
 
 [target.'cfg(not(target_arch = "wasm32"))'.dev-dependencies]
 glutin = "0.29.1" # for "gles" example